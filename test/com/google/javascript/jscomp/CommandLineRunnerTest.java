--- conflicted
+++ resolved
@@ -750,16 +750,10 @@
     args.add("--language_in=ECMASCRIPT5");
     test(
         new String[] {
-<<<<<<< HEAD
-          "goog.addDependency('sym', [], []);\nvar x = 3;", "var COMPILED = false;",
-        },
-        new String[] {"var x = 3;", "var COMPILED = !1;"});
-=======
           "goog.addDependency('sym', [], []);\nvar x = 3;",
           "/** This is base.js */\nvar COMPILED = false;",
         },
         new String[] {"var COMPILED = !1;", "var x = 3;"});
->>>>>>> 69f08230
   }
 
   public void testSourceSortingCircularDeps1() {
