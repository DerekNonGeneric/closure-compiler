--- conflicted
+++ resolved
@@ -520,24 +520,7 @@
   public void testMultipleAssignments() {
     setLanguage(
         CompilerOptions.LanguageMode.ECMASCRIPT_2015, CompilerOptions.LanguageMode.ECMASCRIPT5);
-<<<<<<< HEAD
-    setExpectParseWarningsThisTest();
-    testModules(
-        "test.js",
-        LINE_JOINER.join(
-            "/** @constructor */ function Hello() {}",
-            "module.exports = Hello;",
-            "/** @constructor */ function Bar() {} ",
-            "Bar.prototype.foobar = function() { alert('foobar'); };",
-            "exports = Bar;"),
-        LINE_JOINER.join(
-            "/** @const */ var module$test = {};",
-            "module$test.default = /** @constructor */ function(){};",
-            "/** @constructor */ function Bar$$module$test(){}",
-            "Bar$$module$test.prototype.foobar = function() { alert('foobar'); };",
-            "exports = Bar$$module$test;"));
-=======
-    
+
     JSModule module = new JSModule("out");
     module.add(SourceFile.fromCode("other.js", "goog.provide('module$other');"));
     module.add(SourceFile.fromCode("yet_another.js", "goog.provide('module$yet_another');"));
@@ -552,7 +535,6 @@
         ProcessCommonJSModules.SUSPICIOUS_EXPORTS_ASSIGNMENT.level,
         ProcessCommonJSModules.SUSPICIOUS_EXPORTS_ASSIGNMENT,
         null));
->>>>>>> 9d4695bb
   }
 
   public void testDestructuringImports() {
@@ -682,11 +664,7 @@
             "  this.foobar = foobar;",
             "}}.call(window))"),
         LINE_JOINER.join(
-<<<<<<< HEAD
             "/** @const */ var module$test = {default: {}};",
-=======
-            "var module$test;",
->>>>>>> 9d4695bb
             "(function(){",
             "  module$test.default={foo:\"bar\"};",
             "}).call(window);"));
@@ -706,11 +684,7 @@
             "}})();",
             "alert('foo');"),
         LINE_JOINER.join(
-<<<<<<< HEAD
             "/** @const */ var module$test = {default: {}};",
-=======
-            "var module$test;",
->>>>>>> 9d4695bb
             "(function(){",
             "  module$test.default={foo:\"bar\"};",
             "})();",
@@ -731,11 +705,7 @@
             "  this.foobar = foobar;",
             "}})();"),
         LINE_JOINER.join(
-<<<<<<< HEAD
             "/** @const */ var module$test = { default: {}};",
-=======
-            "var module$test;",
->>>>>>> 9d4695bb
             "alert('foo');",
             "(function(){",
             "  module$test.default={foo:\"bar\"};",
