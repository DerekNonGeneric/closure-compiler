/*
 * Copyright 2009 The Closure Compiler Authors.
 *
 * Licensed under the Apache License, Version 2.0 (the "License");
 * you may not use this file except in compliance with the License.
 * You may obtain a copy of the License at
 *
 *     http://www.apache.org/licenses/LICENSE-2.0
 *
 * Unless required by applicable law or agreed to in writing, software
 * distributed under the License is distributed on an "AS IS" BASIS,
 * WITHOUT WARRANTIES OR CONDITIONS OF ANY KIND, either express or implied.
 * See the License for the specific language governing permissions and
 * limitations under the License.
 */

package com.google.javascript.jscomp;

import static com.google.common.base.Preconditions.checkArgument;
import static com.google.common.base.Preconditions.checkNotNull;
import static com.google.common.base.Preconditions.checkState;
import static com.google.javascript.jscomp.PassFactory.createEmptyPass;
import static com.google.javascript.jscomp.parsing.parser.FeatureSet.ES5;
import static com.google.javascript.jscomp.parsing.parser.FeatureSet.ES6;

import com.google.common.annotations.VisibleForTesting;
import com.google.common.collect.ImmutableList;
import com.google.javascript.jscomp.AbstractCompiler.LifeCycleStage;
import com.google.javascript.jscomp.CompilerOptions.ChunkOutputType;
import com.google.javascript.jscomp.CompilerOptions.ExtractPrototypeMemberDeclarationsMode;
import com.google.javascript.jscomp.CompilerOptions.InstrumentOption;
import com.google.javascript.jscomp.CompilerOptions.PropertyCollapseLevel;
import com.google.javascript.jscomp.CompilerOptions.Reach;
import com.google.javascript.jscomp.ExtractPrototypeMemberDeclarations.Pattern;
import com.google.javascript.jscomp.NodeTraversal.Callback;
import com.google.javascript.jscomp.ScopedAliases.InvalidModuleGetHandling;
import com.google.javascript.jscomp.disambiguate.AmbiguateProperties;
import com.google.javascript.jscomp.disambiguate.DisambiguateProperties;
import com.google.javascript.jscomp.disambiguate.DisambiguateProperties2;
import com.google.javascript.jscomp.ijs.ConvertToTypedInterface;
import com.google.javascript.jscomp.instrumentation.CoverageInstrumentationPass;
import com.google.javascript.jscomp.instrumentation.CoverageInstrumentationPass.CoverageReach;
import com.google.javascript.jscomp.lint.CheckArrayWithGoogObject;
import com.google.javascript.jscomp.lint.CheckConstantCaseNames;
import com.google.javascript.jscomp.lint.CheckDefaultExportOfGoogModule;
import com.google.javascript.jscomp.lint.CheckDuplicateCase;
import com.google.javascript.jscomp.lint.CheckEmptyStatements;
import com.google.javascript.jscomp.lint.CheckEnums;
import com.google.javascript.jscomp.lint.CheckEs6ModuleFileStructure;
import com.google.javascript.jscomp.lint.CheckEs6Modules;
import com.google.javascript.jscomp.lint.CheckExtraRequires;
import com.google.javascript.jscomp.lint.CheckInterfaces;
import com.google.javascript.jscomp.lint.CheckJSDocStyle;
import com.google.javascript.jscomp.lint.CheckMissingSemicolon;
import com.google.javascript.jscomp.lint.CheckNoMutatedEs6Exports;
import com.google.javascript.jscomp.lint.CheckNullabilityModifiers;
import com.google.javascript.jscomp.lint.CheckNullableReturn;
import com.google.javascript.jscomp.lint.CheckPrimitiveAsObject;
import com.google.javascript.jscomp.lint.CheckPrototypeProperties;
import com.google.javascript.jscomp.lint.CheckProvidesSorted;
import com.google.javascript.jscomp.lint.CheckRequiresSorted;
import com.google.javascript.jscomp.lint.CheckUnusedLabels;
import com.google.javascript.jscomp.lint.CheckUselessBlocks;
import com.google.javascript.jscomp.lint.CheckVar;
import com.google.javascript.jscomp.modules.ModuleMapCreator;
import com.google.javascript.jscomp.parsing.ParserRunner;
import com.google.javascript.jscomp.parsing.parser.FeatureSet;
import com.google.javascript.jscomp.parsing.parser.FeatureSet.Feature;
import com.google.javascript.jscomp.serialization.ConvertTypesToColors;
import com.google.javascript.rhino.IR;
import com.google.javascript.rhino.Node;
import java.util.ArrayList;
import java.util.Collection;
import java.util.HashMap;
import java.util.HashSet;
import java.util.List;
import java.util.Map;
import java.util.Set;
import javax.annotation.Nullable;

/**
 * Pass factories and meta-data for native JSCompiler passes.
 *
 * <p>NOTE(dimvar): this needs some non-trivial refactoring. The pass config should use as little
 * state as possible. The recommended way for a pass to leave behind some state for a subsequent
 * pass is through the compiler object. Any other state remaining here should only be used when the
 * pass config is creating the list of checks and optimizations, not after passes have started
 * executing. For example, the field namespaceForChecks should be in Compiler.
 */
public final class DefaultPassConfig extends PassConfig {

  /* For the --mark-as-compiled pass */
  private static final String COMPILED_CONSTANT_NAME = "COMPILED";

  /* Constant name for Closure's locale */
  private static final String CLOSURE_LOCALE_CONSTANT_NAME = "goog.LOCALE";

  static final DiagnosticType CANNOT_USE_PROTOTYPE_AND_VAR =
      DiagnosticType.error(
          "JSC_CANNOT_USE_PROTOTYPE_AND_VAR",
          "Rename prototypes and inline variables cannot be used together.");

  // Miscellaneous errors.
  private static final java.util.regex.Pattern GLOBAL_SYMBOL_NAMESPACE_PATTERN =
      java.util.regex.Pattern.compile("^[a-zA-Z0-9$_]+$");

  /** A global namespace to share across checking passes. */
  private transient GlobalNamespace namespaceForChecks = null;

  /** A symbol table for registering references that get removed during preprocessing. */
  private final transient PreprocessorSymbolTable.CachedInstanceFactory
      preprocessorSymbolTableFactory = new PreprocessorSymbolTable.CachedInstanceFactory();

  /**
   * Global state necessary for doing hotswap recompilation of files with references to processed
   * goog.modules.
   */
  private transient ClosureRewriteModule.GlobalRewriteState moduleRewriteState = null;

  public DefaultPassConfig(CompilerOptions options) {
    super(options);
  }

  GlobalNamespace getGlobalNamespace() {
    return namespaceForChecks;
  }

  @Nullable
  PreprocessorSymbolTable getPreprocessorSymbolTable() {
    return preprocessorSymbolTableFactory.getInstanceOrNull();
  }

  void maybeInitializeModuleRewriteState() {
    if (options.allowsHotswapReplaceScript() && this.moduleRewriteState == null) {
      this.moduleRewriteState = new ClosureRewriteModule.GlobalRewriteState();
    }
  }

  @Override
  protected List<PassFactory> getTranspileOnlyPasses() {
    List<PassFactory> passes = new ArrayList<>();

    passes.add(markUntranspilableFeaturesAsRemoved);

    passes.add(checkVariableReferencesForTranspileOnly);
    passes.add(gatherModuleMetadataPass);
    passes.add(createModuleMapPass);

    if (options.getLanguageIn().toFeatureSet().has(FeatureSet.Feature.MODULES)) {
      passes.add(rewriteGoogJsImports);
      switch (options.getEs6ModuleTranspilation()) {
        case COMPILE:
          TranspilationPasses.addEs6ModulePass(passes, preprocessorSymbolTableFactory);
          break;
        case TO_COMMON_JS_LIKE_MODULES:
          TranspilationPasses.addEs6ModuleToCjsPass(passes);
          break;
        case RELATIVIZE_IMPORT_PATHS:
          TranspilationPasses.addEs6RewriteImportPathPass(passes);
          break;
        case NONE:
          // nothing
          break;
      }
    }

    passes.add(checkSuper);

    TranspilationPasses.addTranspilationRuntimeLibraries(passes, options);

    TranspilationPasses.addPostCheckTranspilationPasses(passes, options);

    if (options.needsTranspilationFrom(ES6)) {
      if (options.getRewritePolyfills()) {
        if (options.getIsolatePolyfills()) {
          throw new IllegalStateException(
              "Polyfill isolation cannot be used in transpileOnly mode");
        }
        TranspilationPasses.addRewritePolyfillPass(passes);
      }
    }

    passes.add(injectRuntimeLibraries);

    assertAllOneTimePasses(passes);
    assertValidOrderForChecks(passes);
    return passes;
  }

  @Override
  protected List<PassFactory> getWhitespaceOnlyPasses() {
    List<PassFactory> passes = new ArrayList<>();

    if (options.processCommonJSModules) {
      passes.add(rewriteCommonJsModules);
    } else if (options.getLanguageIn().toFeatureSet().has(FeatureSet.Feature.MODULES)) {
      passes.add(rewriteScriptsToEs6Modules);
    }

    if (options.wrapGoogModulesForWhitespaceOnly) {
      passes.add(whitespaceWrapGoogModules);
    }
    return passes;
  }

  private void addModuleRewritingPasses(List<PassFactory> checks, CompilerOptions options) {
    if (options.getLanguageIn().toFeatureSet().has(FeatureSet.Feature.MODULES)) {
      checks.add(rewriteGoogJsImports);
      TranspilationPasses.addEs6ModulePass(checks, preprocessorSymbolTableFactory);
    }

    if (options.closurePass) {
      checks.add(closureRewriteModule);
    }
    // TODO(b/141389184): include processClosureProvidesAndRequires here
  }

  @Override
  protected List<PassFactory> getChecks() {
    List<PassFactory> checks = new ArrayList<>();

    checks.add(syncCompilerFeatures);

    if (options.shouldGenerateTypedExterns()) {
      checks.add(addSyntheticScript);
      checks.add(closureGoogScopeAliasesForIjs);
      checks.add(closureRewriteClass);
      checks.add(generateIjs);
      checks.add(whitespaceWrapGoogModules);
      checks.add(removeSyntheticScript);
      return checks;
    }

    // Run this pass before any pass tries to inject new runtime libraries
    checks.add(addSyntheticScript);

    if (!options.checksOnly) {
      checks.add(markUntranspilableFeaturesAsRemoved);
    }

    checks.add(gatherGettersAndSetters);

    if (options.getLanguageIn().toFeatureSet().contains(Feature.DYNAMIC_IMPORT)
        && !options.shouldAllowDynamicImport()) {
      checks.add(forbidDynamicImportUsage);
    }

    checks.add(createEmptyPass("beforeStandardChecks"));

    if (!options.processCommonJSModules
        && options.getLanguageIn().toFeatureSet().has(FeatureSet.Feature.MODULES)) {
      checks.add(rewriteScriptsToEs6Modules);
    }

    // Run these passes after promoting scripts to modules, but before rewriting any other modules.
    checks.add(gatherModuleMetadataPass);
    checks.add(createModuleMapPass);

    if (options.processCommonJSModules) {
      checks.add(rewriteCommonJsModules);
    }

    // Note: ChromePass can rewrite invalid @type annotations into valid ones, so should run before
    // JsDoc checks.
    if (options.isChromePassEnabled()) {
      checks.add(chromePass);
    }

    // Verify JsDoc annotations and check ES6 modules
    checks.add(checkJsDocAndEs6Modules);

    checks.add(checkTypeImportCodeReferences);

    if (options.enables(DiagnosticGroups.LINT_CHECKS)) {
      checks.add(lintChecks);
    }

    if (options.closurePass && options.enables(DiagnosticGroups.LINT_CHECKS)) {
      checks.add(checkRequiresAndProvidesSorted);
    }

    if (options.enables(DiagnosticGroups.EXTRA_REQUIRE)) {
      checks.add(extraRequires);
    }

    if (options.enables(DiagnosticGroups.MISSING_REQUIRE)) {
      checks.add(checkMissingRequires);
    }

    checks.add(checkVariableReferences);

    checks.add(declaredGlobalExternsOnWindow);

    if (!options.processCommonJSModules) {
      // TODO(ChadKillingsworth): move CommonJS module rewriting after VarCheck
      checks.add(checkVars);
    }

    if (options.closurePass) {
      checks.add(checkClosureImports);
    }

    checks.add(checkStrictMode);

    if (options.closurePass) {
      checks.add(closureCheckModule);
    }

    checks.add(checkSuper);

    if (options.closurePass) {
      checks.add(closureRewriteClass);
    }

    checks.add(checkSideEffects);

    if (options.enables(DiagnosticGroups.MISSING_PROVIDE)) {
      checks.add(checkProvides);
    }

    if (options.angularPass) {
      checks.add(angularPass);
    }

    if (options.closurePass) {
      checks.add(closureGoogScopeAliases);
    }

    // TODO(b/141389184): Move this after the Polymer pass
    if (options.shouldRewriteModulesBeforeTypechecking()) {
      addModuleRewritingPasses(checks, options);
    }

    if (options.closurePass) {
      checks.add(closurePrimitives);
      if (options.shouldRewriteModulesBeforeTypechecking()) {
        checks.add(closureProvidesRequires);
      }
    }

    // It's important that the PolymerPass run *after* the ClosurePrimitives and ChromePass rewrites
    // and *before* the suspicious code checks. This is enforced in the assertValidOrder method.
    if (options.polymerVersion != null) {
      checks.add(polymerPass);
    }

    if (options.syntheticBlockStartMarker != null) {
      // This pass must run before the first fold constants pass.
      checks.add(createSyntheticBlocks);
    }

    if (options.processCommonJSModules) {
      // TODO(ChadKillingsworth): remove this branch.
      checks.add(checkVars);
    }

    if (options.inferConsts) {
      checks.add(inferConsts);
    }

    if (options.computeFunctionSideEffects) {
      checks.add(checkRegExp);
    }

    // Passes running before this point should expect to see language features up to ES_2017.
    checks.add(createEmptyPass(PassNames.BEFORE_PRE_TYPECHECK_TRANSPILATION));

    TranspilationPasses.addTranspilationRuntimeLibraries(checks, options);

    if ((options.rewritePolyfills || options.getIsolatePolyfills()) && !options.checksOnly) {
      TranspilationPasses.addRewritePolyfillPass(checks);
    }

    checks.add(injectRuntimeLibraries);
    checks.add(createEmptyPass(PassNames.BEFORE_TYPE_CHECKING));

    if (options.checkTypes || options.inferTypes) {
      checks.add(inferTypes);
      if (options.checkTypes) {
        checks.add(checkTypes);
      } else {
        checks.add(inferJsDocInfo);
      }
    }

    // We assume that only clients who are going to re-compile, or do in-depth static analysis,
    // will need the typed scope creator after the compile job.
    if (!options.preservesDetailedSourceInfo() && !options.allowsHotswapReplaceScript()) {
      checks.add(clearTypedScopeCreatorPass);
    }

    if (options.shouldRewriteModulesAfterTypechecking()) {
      addModuleRewritingPasses(checks, options);
      if (options.closurePass) {
        checks.add(closureProvidesRequires);
      }
    }

    // We assume that only clients who are going to re-compile, or do in-depth static analysis,
    // will need the typed scope creator after the compile job.
    if (!options.preservesDetailedSourceInfo() && !options.allowsHotswapReplaceScript()) {
      checks.add(clearTopTypedScopePass);
    }

    // CheckSuspiciousCode requires type information, so must run after the type checker.
    if (options.checkSuspiciousCode
        || options.enables(DiagnosticGroups.GLOBAL_THIS)
        || options.enables(DiagnosticGroups.DEBUGGER_STATEMENT_PRESENT)) {
      checks.add(suspiciousCode);
    }

    if (options.j2clPassMode.shouldAddJ2clPasses()) {
      checks.add(j2clSourceFileChecker);
    }

    if (!options.disables(DiagnosticGroups.CHECK_USELESS_CODE)
        || !options.disables(DiagnosticGroups.MISSING_RETURN)) {
      checks.add(checkControlFlow);
    }

    // CheckAccessControls only works if check types is on.
    if (options.isTypecheckingEnabled()
        && (!options.disables(DiagnosticGroups.ACCESS_CONTROLS)
            || options.enables(DiagnosticGroups.CONSTANT_PROPERTY))) {
      checks.add(checkAccessControls);
    }

    checks.add(checkConsts);

    // Analyzer checks must be run after typechecking.
    if (options.enables(DiagnosticGroups.ANALYZER_CHECKS) && options.isTypecheckingEnabled()) {
      checks.add(analyzerChecks);
    }

    if (options.checkGlobalNamesLevel.isOn()) {
      checks.add(checkGlobalNames);
    }

    if (!options.getConformanceConfigs().isEmpty()) {
      checks.add(checkConformance);
    }

    // Replace 'goog.getCssName' before processing defines but after the
    // other checks have been done.
    if (options.closurePass && !options.shouldPreserveGoogLibraryPrimitives()) {
      checks.add(closureReplaceGetCssName);
    }

    if (options.getTweakProcessing().isOn()) {
      checks.add(processTweaks);
    }

    checks.add(processDefinesCheck);

    if (options.j2clPassMode.shouldAddJ2clPasses()) {
      checks.add(j2clChecksPass);
    }

    if (options.shouldRunTypeSummaryChecksLate()) {
      checks.add(generateIjs);
    }

    if (options.generateExports) {
      checks.add(generateExports);
    }

    checks.add(createEmptyPass(PassNames.AFTER_STANDARD_CHECKS));

    if (options.checksOnly) {
      checks.add(removeSyntheticScript);
    } else if (!options.checksOnly) {
      checks.add(mergeSyntheticScript);
      if (options.j2clPassMode.shouldAddJ2clPasses()) {
        checks.add(j2clPass);
      }
      // At this point all checks have been done.
      if (options.exportTestFunctions) {
        checks.add(exportTestFunctions);
      }

      // There's no need to complete transpilation if we're only running checks.
      TranspilationPasses.addPostCheckTranspilationPasses(checks, options);
    }

    // Create extern exports after the normalize because externExports depends on unique names.
    if (options.isExternExportsEnabled() || options.externExportsPath != null) {
      checks.add(externExports);
    }

    assertAllOneTimePasses(checks);
    assertValidOrderForChecks(checks);

    checks.add(createEmptyPass(PassNames.BEFORE_SERIALIZATION));

    return checks;
  }

  @Override
  protected List<PassFactory> getOptimizations() {
    List<PassFactory> passes = new ArrayList<>();

    if (options.skipNonTranspilationPasses) {
      return passes;
    }

    passes.add(removeWeakSources);

    // TODO(b/124915436): Remove this pass completely after cleaning up the codebase.
    if (!options.allowsHotswapReplaceScript()) {
      passes.add(inlineTypeAliases);
    }

    passes.add(garbageCollectChecks);

    // i18n
    // If you want to customize the compiler to use a different i18n pass,
    // you can create a PassConfig that calls replacePassFactory
    // to replace this.
    if (options.replaceMessagesWithChromeI18n) {
      passes.add(replaceMessagesForChrome);
    } else if (options.messageBundle != null) {
      passes.add(replaceMessages);
    }

    // Defines in code always need to be processed.
    passes.add(processDefinesOptimize);

    if (options.getTweakProcessing().shouldStrip()
        || !options.stripTypes.isEmpty()
        || !options.stripNameSuffixes.isEmpty()
        || !options.stripNamePrefixes.isEmpty()) {
      passes.add(stripCode);
    }

    passes.add(normalize);

    passes.add(gatherGettersAndSetters);
    // Gather property names in externs so they can be queried by the
    // optimizing passes.
    passes.add(gatherExternProperties);

    if (options.j2clPassMode.shouldAddJ2clPasses()) {
      passes.add(j2clUtilGetDefineRewriterPass);
    }

    if (options.getInstrumentForCoverageOption() != InstrumentOption.NONE) {
      passes.add(instrumentForCodeCoverage);
    }

    if (options.runtimeTypeCheck) {
      passes.add(runtimeTypeCheck);
    }

    passes.add(createEmptyPass(PassNames.BEFORE_STANDARD_OPTIMIZATIONS));

    if (options.replaceIdGenerators) {
      passes.add(replaceIdGenerators);
    }

    // Optimizes references to the arguments variable.
    if (options.optimizeArgumentsArray) {
      passes.add(optimizeArgumentsArray);
    }

    // Abstract method removal works best on minimally modified code, and also
    // only needs to run once.
    if (options.closurePass && (options.removeAbstractMethods || options.removeClosureAsserts)) {
      passes.add(closureCodeRemoval);
    }

    if (options.removeJ2clAsserts) {
      passes.add(j2clAssertRemovalPass);
    }

    assertAllOneTimePasses(passes);

    // Inline aliases so that following optimizations don't have to understand alias chains.
    if (options.getPropertyCollapseLevel() == PropertyCollapseLevel.ALL) {
      if (options.needsTranspilationFrom(ES6)) {
        // This helps AggressiveInlineAliases / CollapseProperties with static inheritance
        passes.add(convertStaticInheritance);
      }
      passes.add(aggressiveInlineAliases);
    }

    // Inline getters/setters in J2CL classes so that Object.defineProperties() calls (resulting
    // from desugaring) don't block class stripping.
    if (options.j2clPassMode.shouldAddJ2clPasses()
        && options.getPropertyCollapseLevel() == PropertyCollapseLevel.ALL) {
      // Relies on collapseProperties-triggered aggressive alias inlining.
      passes.add(j2clPropertyInlinerPass);
    }

    // Collapsing properties can undo constant inlining, so we do this before
    // the main optimization loop.
    if (options.getPropertyCollapseLevel() != PropertyCollapseLevel.NONE) {
      passes.add(collapseProperties);
    }

    if (options.inferConsts) {
      passes.add(inferConsts);
    }

    // Detects whether invocations of the method goog.string.Const.from are done with an argument
    // which is a string literal. Needs to happen after inferConsts and collapseProperties.
    // TODO(b/160616664): this should be in getChecks() instead of getOptimizations(). But
    // for that the pass needs to understand constant properties as well. See b/31301233#comment10
    passes.add(checkConstParams);

    // Running RemoveUnusedCode before disambiguate properties allows disambiguate properties to be
    // more effective if code that would prevent disambiguation can be removed.
    // TODO(b/66971163): Rename options since we're not actually using smartNameRemoval here now.
    if (options.smartNameRemoval) {

      // These passes remove code that is dead because of define flags.
      // If the dead code is weakly typed, running these passes before property
      // disambiguation results in more code removal.
      // The passes are one-time on purpose. (The later runs are loopable.)
      if (options.foldConstants && (options.inlineVariables || options.inlineLocalVariables)) {
        passes.add(earlyInlineVariables);
        passes.add(earlyPeepholeOptimizations);
      }

      passes.add(removeUnusedCodeOnce);
    }

    // Property disambiguation should only run once and needs to be done
    // soon after type checking, both so that it can make use of type
    // information and so that other passes can take advantage of the renamed
    // properties.
    if (options.shouldDisambiguateProperties() && options.isTypecheckingEnabled()) {
      if (options.shouldUseGraphBasedDisambiguator()) {
        passes.add(disambiguateProperties2);
      } else {
        passes.add(disambiguateProperties);
      }
    }

    if (options.checkTypes || options.inferTypes) {
      passes.add(typesToColors);
    }

    if (!options.shouldUnsafelyPreserveTypesForDebugging()) {
      passes.add(removeTypes);
    }

    if (options.computeFunctionSideEffects) {
      passes.add(markPureFunctions);
    }

    if (options.smartNameRemoval) {
      passes.addAll(getCodeRemovingPasses());
      // TODO(b/66971163): Remove this early loop or rename the option that enables it
      // to something more appropriate.
    }

    // This needs to come after the inline constants pass, which is run within
    // the code removing passes.
    if (options.closurePass) {
      passes.add(closureOptimizePrimitives);
    }

    // ReplaceStrings runs after CollapseProperties in order to simplify
    // pulling in values of constants defined in enums structures. It also runs
    // after disambiguate properties and smart name removal so that it can
    // correctly identify logging types and can replace references to string
    // expressions.
    if (!options.replaceStringsFunctionDescriptions.isEmpty()) {
      passes.add(replaceStrings);
    }

    // TODO(user): This forces a first crack at crossChunkCodeMotion
    // before devirtualization. Once certain functions are devirtualized,
    // it confuses crossChunkCodeMotion ability to recognized that
    // it is recursive.

    // TODO(user): This is meant for a temporary quick win.
    // In the future, we might want to improve our analysis in
    // CrossChunkCodeMotion so we don't need to do this.
    if (options.shouldRunCrossChunkCodeMotion()) {
      passes.add(crossModuleCodeMotion);
    }

    // Method devirtualization benefits from property disambiguation so
    // it should run after that pass but before passes that do
    // optimizations based on global names (like cross module code motion
    // and inline functions).  Smart Name Removal does better if run before
    // this pass.
    if (options.devirtualizeMethods) {
      passes.add(devirtualizeMethods);
    }

    if (options.customPasses != null) {
      passes.add(getCustomPasses(CustomPassExecutionTime.BEFORE_OPTIMIZATION_LOOP));
    }

    passes.add(createEmptyPass(PassNames.BEFORE_MAIN_OPTIMIZATIONS));

    // Because FlowSensitiveInlineVariables does not operate on the global scope due to compilation
    // time, we need to run it once before InlineFunctions so that we don't miss inlining
    // opportunities when a function will be inlined into the global scope.
    if (options.inlineVariables || options.inlineLocalVariables) {
      passes.add(flowSensitiveInlineVariables);
    }

    passes.addAll(getMainOptimizationLoop());
    passes.add(createEmptyPass(PassNames.AFTER_MAIN_OPTIMIZATIONS));

    passes.add(createEmptyPass("beforeModuleMotion"));

    if (options.shouldRunCrossChunkCodeMotion()) {
      passes.add(crossModuleCodeMotion);
    }

    if (options.shouldRunCrossChunkMethodMotion()) {
      passes.add(crossModuleMethodMotion);
    }

    passes.add(createEmptyPass("afterModuleMotion"));

    // Some optimizations belong outside the loop because running them more
    // than once would either have no benefit or be incorrect.
    if (options.customPasses != null) {
      passes.add(getCustomPasses(CustomPassExecutionTime.AFTER_OPTIMIZATION_LOOP));
    }

    if (options.inlineVariables || options.inlineLocalVariables) {
      passes.add(flowSensitiveInlineVariables);

      // After inlining some of the variable uses, some variables are unused.
      // Re-run remove unused vars to clean it up.
      if (shouldRunRemoveUnusedCode()) {
        passes.add(removeUnusedCodeOnce);
      }
    }

    // Isolate injected polyfills from the global scope. Runs late in the optimization loop
    // to take advantage of property renaming & RemoveUnusedCode, as this pass will increase code
    // size by wrapping all potential polyfill usages.
    if (options.getIsolatePolyfills()) {
      passes.add(isolatePolyfills);
    }

    if (options.collapseAnonymousFunctions) {
      passes.add(collapseAnonymousFunctions);
    }

    // Move functions before extracting prototype member declarations.
    if (options.rewriteGlobalDeclarationsForTryCatchWrapping
        // renamePrefixNamescape relies on rewriteGlobalDeclarationsForTryCatchWrapping
        // to preserve semantics.
        || options.renamePrefixNamespace != null) {
      passes.add(rewriteGlobalDeclarationsForTryCatchWrapping);
    }

    // The mapped name anonymous function pass makes use of information that
    // the extract prototype member declarations pass removes so the former
    // happens before the latter.
    if (options.extractPrototypeMemberDeclarations != ExtractPrototypeMemberDeclarationsMode.OFF) {
      passes.add(extractPrototypeMemberDeclarations);
    }

    if (options.shouldAmbiguateProperties()
        && options.propertyRenaming == PropertyRenamingPolicy.ALL_UNQUOTED
        && options.isTypecheckingEnabled()) {
      passes.add(ambiguateProperties);
    }

    if (options.propertyRenaming == PropertyRenamingPolicy.ALL_UNQUOTED) {
      passes.add(renameProperties);
    }

    // Reserve global names added to the "windows" object.
    if (options.reserveRawExports) {
      passes.add(gatherRawExports);
    }

    // This comes after property renaming because quoted property names must
    // not be renamed.
    if (options.convertToDottedProperties) {
      passes.add(convertToDottedProperties);
    }

    // Property renaming must happen before this pass runs since this
    // pass may convert dotted properties into quoted properties.  It
    // is beneficial to run before alias strings, alias keywords and
    // variable renaming.
    if (options.rewriteFunctionExpressions) {
      passes.add(rewriteFunctionExpressions);
    }

    // This comes after converting quoted property accesses to dotted property
    // accesses in order to avoid aliasing property names.
    if (!options.aliasableStrings.isEmpty() || options.aliasAllStrings) {
      passes.add(aliasStrings);
    }

    if (options.coalesceVariableNames) {
      // Passes after this point can no longer depend on normalized AST
      // assumptions because the code is marked as un-normalized
      passes.add(coalesceVariableNames);

      // coalesceVariables creates identity assignments and more redundant code
      // that can be removed, rerun the peephole optimizations to clean them
      // up.
      if (options.foldConstants) {
        passes.add(peepholeOptimizationsOnce);
      }
    }

    // Passes after this point can no longer depend on normalized AST assumptions.
    passes.add(markUnnormalized);

    if (options.collapseVariableDeclarations) {
      passes.add(exploitAssign);
      passes.add(collapseVariableDeclarations);
    }

    // This pass works best after collapseVariableDeclarations.
    passes.add(denormalize);

    if (options.variableRenaming != VariableRenamingPolicy.ALL) {
      // If we're leaving some (or all) variables with their old names,
      // then we need to undo any of the markers we added for distinguishing
      // local variables ("x" -> "x$jscomp$1").
      passes.add(invertContextualRenaming);
    }

    if (options.variableRenaming != VariableRenamingPolicy.OFF) {
      passes.add(renameVars);
    }

    if (options.labelRenaming) {
      passes.add(renameLabels);
    }

    if (options.foldConstants) {
      passes.add(latePeepholeOptimizations);
    }

    // If side-effects were protected, remove the protection now.
    if (options.shouldProtectHiddenSideEffects()) {
      passes.add(stripSideEffectProtection);
    }

<<<<<<< HEAD
    if (options.renamePrefixNamespace != null) {
      if (!GLOBAL_SYMBOL_NAMESPACE_PATTERN.matcher(options.renamePrefixNamespace).matches()) {
=======
    if (options.renamePrefixNamespace != null &&
        options.chunkOutputType == ChunkOutputType.GLOBAL_NAMESPACE) {
      if (!GLOBAL_SYMBOL_NAMESPACE_PATTERN.matcher(
          options.renamePrefixNamespace).matches()) {
>>>>>>> 525a99a0
        throw new IllegalArgumentException(
            "Illegal character in renamePrefixNamespace name: " + options.renamePrefixNamespace);
      }
      passes.add(rescopeGlobalSymbols);
    }

    // Safety checks
    passes.add(checkAstValidity);
    passes.add(varCheckValidity);

    // Raise to ES6, if allowed
    if (options.getOutputFeatureSet().contains(ES6)) {
      passes.add(optimizeToEs6);
    }
    // must run after ast validity check as modules may not be allowed in the output feature set
    if (options.chunkOutputType == ChunkOutputType.ES_MODULES) {
      passes.add(convertChunksToESModules);
    }

    assertValidOrderForOptimizations(passes);
    return passes;
  }

  /** Creates the passes for the main optimization loop. */
  private List<PassFactory> getMainOptimizationLoop() {
    List<PassFactory> passes = new ArrayList<>();
    if (options.inlineGetters) {
      passes.add(inlineSimpleMethods);
    }

    passes.addAll(getCodeRemovingPasses());

    if (options.getInlineFunctionsLevel() != Reach.NONE) {
      passes.add(inlineFunctions);
    }

    if (options.shouldInlineProperties() && options.isTypecheckingEnabled()) {
      passes.add(inlineProperties);
    }

    if (options.removeUnusedVars || options.removeUnusedLocalVars) {
      if (options.deadAssignmentElimination) {
        passes.add(deadAssignmentsElimination);

        // The Polymer source is usually not included in the compilation, but it creates
        // getters/setters for many properties in compiled code. Dead property assignment
        // elimination is only safe when it knows about getters/setters. Therefore, we skip
        // it if the polymer pass is enabled.
        if (options.polymerVersion == null) {
          passes.add(deadPropertyAssignmentElimination);
        }
      }
    }

    if (options.optimizeCalls) {
      passes.add(optimizeCalls);
    }

    if (options.j2clPassMode.shouldAddJ2clPasses()) {
      passes.add(j2clConstantHoisterPass);
      passes.add(j2clClinitPass);
    }

    assertAllLoopablePasses(passes);
    return passes;
  }

  /** Creates several passes aimed at removing code. */
  private List<PassFactory> getCodeRemovingPasses() {
    List<PassFactory> passes = new ArrayList<>();
    if (options.collapseObjectLiterals) {
      passes.add(collapseObjectLiterals);
    }

    if (options.inlineVariables || options.inlineLocalVariables) {
      passes.add(inlineVariables);
    } else if (options.inlineConstantVars) {
      passes.add(inlineConstants);
    }

    if (options.foldConstants) {
      passes.add(peepholeOptimizations);
    }

    if (options.removeDeadCode) {
      passes.add(removeUnreachableCode);
    }

    if (shouldRunRemoveUnusedCode()) {
      passes.add(removeUnusedCode);
    }

    assertAllLoopablePasses(passes);
    return passes;
  }

  private boolean shouldRunRemoveUnusedCode() {
    return options.removeUnusedVars
        || options.removeUnusedLocalVars
        || options.removeUnusedPrototypeProperties
        || options.isRemoveUnusedClassProperties()
        || options.rewritePolyfills;
  }

  /** Set feature set of compiler to only features used in the externs and sources */
  private final PassFactory syncCompilerFeatures =
      PassFactory.builder()
          .setName("syncCompilerFeatures")
          .setInternalFactory(SyncCompilerFeatures::new)
          // This pass just records which features actually appear in the input code.
          // It needs to work no matter what those features are.
          .setFeatureSet(FeatureSet.all())
          .build();

  private final PassFactory checkSideEffects =
      PassFactory.builderForHotSwap()
          .setName("checkSideEffects")
          .setInternalFactory(
              (compiler) ->
                  new CheckSideEffects(
                      compiler,
                      options.checkSuspiciousCode,
                      options.shouldProtectHiddenSideEffects()))
          .setFeatureSetForChecks()
          .build();

  /** Removes the "protector" functions that were added by CheckSideEffects. */
  private final PassFactory stripSideEffectProtection =
      PassFactory.builder()
          .setName(PassNames.STRIP_SIDE_EFFECT_PROTECTION)
          .setInternalFactory(CheckSideEffects.StripProtection::new)
          .setFeatureSet(FeatureSet.latest())
          .build();

  /** Checks for code that is probably wrong (such as stray expressions). */
  private final PassFactory suspiciousCode =
      PassFactory.builderForHotSwap()
          .setName("suspiciousCode")
          .setInternalFactory(
              (compiler) -> {
                List<Callback> sharedCallbacks = new ArrayList<>();
                if (options.checkSuspiciousCode) {
                  sharedCallbacks.add(new CheckSuspiciousCode());
                  sharedCallbacks.add(new CheckDuplicateCase(compiler));
                }

                if (options.enables(DiagnosticGroups.GLOBAL_THIS)) {
                  sharedCallbacks.add(new CheckGlobalThis(compiler));
                }

                if (options.enables(DiagnosticGroups.DEBUGGER_STATEMENT_PRESENT)) {
                  sharedCallbacks.add(new CheckDebuggerStatement(compiler));
                }

                return combineChecks(compiler, sharedCallbacks);
              })
          .setFeatureSetForChecks()
          .build();

  /** Verify that all the passes are one-time passes. */
  private static void assertAllOneTimePasses(List<PassFactory> passes) {
    for (PassFactory pass : passes) {
      checkState(!pass.isRunInFixedPointLoop());
    }
  }

  /** Verify that all the passes are multi-run passes. */
  private static void assertAllLoopablePasses(List<PassFactory> passes) {
    for (PassFactory pass : passes) {
      checkState(pass.isRunInFixedPointLoop());
    }
  }

  /**
   * Checks that {@code pass1} comes before {@code pass2} in {@code passList}, if both are present.
   */
  private void assertPassOrder(
      List<PassFactory> passList, PassFactory pass1, PassFactory pass2, String msg) {
    int pass1Index = passList.indexOf(pass1);
    int pass2Index = passList.indexOf(pass2);
    if (pass1Index != -1 && pass2Index != -1) {
      checkState(pass1Index < pass2Index, msg);
    }
  }

  /**
   * Certain checks and rewriting passes need to run in a particular order. For example, the
   * PolymerPass will not work correctly unless it runs after the goog.provide() processing. This
   * enforces those constraints.
   *
   * @param checks The list of check passes
   */
  private void assertValidOrderForChecks(List<PassFactory> checks) {
    assertPassOrder(
        checks,
        declaredGlobalExternsOnWindow,
        checkVars,
        "declaredGlobalExternsOnWindow must happen before VarCheck, which adds synthetic externs");
    assertPassOrder(
        checks,
        chromePass,
        checkJsDocAndEs6Modules,
        "The ChromePass must run before after JsDoc and Es6 module checking.");
    assertPassOrder(
        checks,
        closureRewriteModule,
        processDefinesCheck,
        "Must rewrite goog.module before processing @define's, so that @defines in modules work.");
    assertPassOrder(
        checks,
        closurePrimitives,
        polymerPass,
        "The Polymer pass must run after goog.provide processing.");
    assertPassOrder(
        checks, chromePass, polymerPass, "The Polymer pass must run after ChromePass processing.");
    assertPassOrder(
        checks,
        polymerPass,
        suspiciousCode,
        "The Polymer pass must run before suspiciousCode processing.");
    assertPassOrder(
        checks,
        addSyntheticScript,
        gatherModuleMetadataPass,
        "Cannot add a synthetic script node after module metadata creation.");
    assertPassOrder(
        checks,
        closureRewriteModule,
        removeSyntheticScript,
        "Synthetic script node should be removed only after module rewriting.");

    if (checks.contains(closureGoogScopeAliases)) {
      checkState(
          checks.contains(checkVariableReferences),
          "goog.scope processing requires variable checking");
    }
    assertPassOrder(
        checks,
        checkVariableReferences,
        closureGoogScopeAliases,
        "Variable checking must happen before goog.scope processing.");

    assertPassOrder(
        checks,
        gatherModuleMetadataPass,
        closureCheckModule,
        "Need to gather module metadata before checking closure modules.");

    assertPassOrder(
        checks,
        gatherModuleMetadataPass,
        createModuleMapPass,
        "Need to gather module metadata before scanning modules.");

    assertPassOrder(
        checks,
        createModuleMapPass,
        rewriteCommonJsModules,
        "Need to gather module information before rewriting CommonJS modules.");

    assertPassOrder(
        checks,
        rewriteScriptsToEs6Modules,
        gatherModuleMetadataPass,
        "Need to gather module information after rewriting scripts to modules.");

    assertPassOrder(
        checks,
        gatherModuleMetadataPass,
        checkMissingRequires,
        "Need to gather module information before checking for missing requires.");

    assertPassOrder(
        checks,
        j2clPass,
        TranspilationPasses.rewriteGenerators,
        "J2CL normalization should be done before generator re-writing.");
  }

  /**
   * Certain optimizations need to run in a particular order. For example, OptimizeCalls must run
   * before RemoveSuperMethodsPass, because the former can invalidate assumptions in the latter.
   * This enforces those constraints.
   *
   * @param optimizations The list of optimization passes
   */
  private void assertValidOrderForOptimizations(List<PassFactory> optimizations) {
    assertPassOrder(
        optimizations,
        processDefinesOptimize,
        j2clUtilGetDefineRewriterPass,
        "J2CL define re-writing should be done after processDefines since it relies on "
            + "collectDefines which has side effects.");

    assertPassOrder(
        optimizations,
        removeUnusedCode,
        isolatePolyfills,
        "Polyfill isolation should be done after RemovedUnusedCode. Otherwise unused polyfill"
            + " removal will not find any polyfill usages and will delete all polyfills.");
  }

  /** Checks that all goog.require()s are used. */
  private final PassFactory extraRequires =
      PassFactory.builderForHotSwap()
          .setName("checkExtraRequires")
          .setFeatureSetForChecks()
          .setInternalFactory(CheckExtraRequires::new)
          .build();

  private final PassFactory checkMissingRequires =
      PassFactory.builder()
          .setName("checkMissingRequires")
          .setInternalFactory(
              (compiler) -> new CheckMissingRequires(compiler, compiler.getModuleMetadataMap()))
          .setFeatureSetForChecks()
          .build();

  /** Makes sure @constructor is paired with goog.provides(). */
  private final PassFactory checkProvides =
      PassFactory.builderForHotSwap()
          .setName("checkProvides")
          .setFeatureSetForChecks()
          .setInternalFactory(CheckProvides::new)
          .build();

  private static final DiagnosticType GENERATE_EXPORTS_ERROR =
      DiagnosticType.error(
          "JSC_GENERATE_EXPORTS_ERROR",
          "Exports can only be generated if export symbol/property functions are set.");

  /** Verifies JSDoc annotations are used properly and checks for ES6 modules. */
  private final PassFactory checkJsDocAndEs6Modules =
      PassFactory.builderForHotSwap()
          .setName("checkJsDocAndEs6Modules")
          .setFeatureSetForChecks()
          .setInternalFactory(
              (compiler) ->
                  combineChecks(
                      compiler,
                      ImmutableList.of(new CheckJSDoc(compiler), new Es6CheckModule(compiler))))
          .build();

  /** Generates exports for @export annotations. */
  private final PassFactory generateExports =
      PassFactory.builder()
          .setName(PassNames.GENERATE_EXPORTS)
          .setInternalFactory(
              (compiler) -> {
                CodingConvention convention = compiler.getCodingConvention();
                final GenerateExports pass =
                    new GenerateExports(
                        compiler,
                        options.exportLocalPropertyDefinitions,
                        convention.getExportSymbolFunction(),
                        convention.getExportPropertyFunction());
                return new CompilerPass() {
                  @Override
                  public void process(Node externs, Node root) {
                    pass.process(externs, root);
                    compiler.addExportedNames(pass.getExportedVariableNames());
                  }
                };
              })
          .setFeatureSetForChecks()
          .build();

  private final PassFactory generateIjs =
      PassFactory.builder()
          .setName("generateIjs")
          .setInternalFactory(ConvertToTypedInterface::new)
          .setFeatureSetForChecks()
          .build();

  /** Generates exports for functions associated with JsUnit. */
  private final PassFactory exportTestFunctions =
      PassFactory.builder()
          .setName(PassNames.EXPORT_TEST_FUNCTIONS)
          .setInternalFactory(
              (compiler) -> {
                CodingConvention convention = compiler.getCodingConvention();
                if (convention.getExportSymbolFunction() != null) {
                  return new ExportTestFunctions(
                      compiler,
                      convention.getExportSymbolFunction(),
                      convention.getExportPropertyFunction());
                } else {
                  return new ErrorPass(compiler, GENERATE_EXPORTS_ERROR);
                }
              })
          .setFeatureSetForChecks()
          .build();

  /** Raw exports processing pass. */
  private final PassFactory gatherRawExports =
      PassFactory.builder()
          .setName(PassNames.GATHER_RAW_EXPORTS)
          .setInternalFactory(
              (compiler) -> {
                final GatherRawExports pass = new GatherRawExports(compiler);

                return new CompilerPass() {
                  @Override
                  public void process(Node externs, Node root) {
                    pass.process(externs, root);
                    compiler.addExportedNames(pass.getExportedVariableNames());
                  }
                };
              })
          .setFeatureSet(FeatureSet.latest())
          .build();

  /** Closure pre-processing pass. */
  private final PassFactory closurePrimitives =
      PassFactory.builderForHotSwap()
          .setName("closurePrimitives")
          .setInternalFactory(
              (compiler) -> {
                preprocessorSymbolTableFactory.maybeInitialize(compiler);
                final ProcessClosurePrimitives pass =
                    new ProcessClosurePrimitives(
                        compiler, preprocessorSymbolTableFactory.getInstanceOrNull());

                return new HotSwapCompilerPass() {
                  @Override
                  public void process(Node externs, Node root) {
                    pass.process(externs, root);
                    compiler.addExportedNames(pass.getExportedVariableNames());
                  }

                  @Override
                  public void hotSwapScript(Node scriptRoot, Node originalRoot) {
                    pass.hotSwapScript(scriptRoot, originalRoot);
                  }
                };
              })
          .setFeatureSetForChecks()
          .build();

  /** Closure provide/require rewriting pass. */
  private final PassFactory closureProvidesRequires =
      PassFactory.builderForHotSwap()
          .setName("closureProvidesRequires")
          .setInternalFactory(
              (compiler) -> {
                preprocessorSymbolTableFactory.maybeInitialize(compiler);
                TypedScope globalTypedScope =
                    compiler.getOptions().allowsHotswapReplaceScript() ? null : this.getTopScope();
                return new ProcessClosureProvidesAndRequires(
                    compiler,
                    preprocessorSymbolTableFactory.getInstanceOrNull(),
                    options.brokenClosureRequiresLevel,
                    options.shouldPreservesGoogProvidesAndRequires(),
                    globalTypedScope);
              })
          .setFeatureSetForChecks()
          .build();

  /** Process AngularJS-specific annotations. */
  private final PassFactory angularPass =
      PassFactory.builderForHotSwap()
          .setName(PassNames.ANGULAR_PASS)
          .setInternalFactory(AngularPass::new)
          .setFeatureSetForChecks()
          .build();

  /**
   * The default i18n pass. A lot of the options are not configurable, because ReplaceMessages has a
   * lot of legacy logic.
   */
  private final PassFactory replaceMessages =
      PassFactory.builder()
          .setName(PassNames.REPLACE_MESSAGES)
          .setInternalFactory(
              (compiler) ->
                  new ReplaceMessages(
                      compiler,
                      options.messageBundle,
                      /* warn about message dupes */
                      true,
                      /* allow messages with goog.getMsg */
                      JsMessage.Style.CLOSURE,
                      /* if we can't find a translation, don't worry about it. */
                      false))
          .setFeatureSetForOptimizations()
          .build();

  private final PassFactory replaceMessagesForChrome =
      PassFactory.builder()
          .setName(PassNames.REPLACE_MESSAGES)
          .setInternalFactory(
              (compiler) ->
                  new ReplaceMessagesForChrome(
                      compiler,
                      new GoogleJsMessageIdGenerator(options.tcProjectId),
                      /* warn about message dupes */
                      true,
                      /* allow messages with goog.getMsg */
                      JsMessage.Style.CLOSURE))
          .setFeatureSetForOptimizations()
          .build();

  /** Applies aliases and inlines goog.scope. */
  private final PassFactory closureGoogScopeAliasesForIjs =
      PassFactory.builderForHotSwap()
          .setName("closureGoogScopeAliasesForIjs")
          .setInternalFactory((compiler) -> ScopedAliases.builder(compiler).build())
          .setFeatureSetForChecks()
          .build();

  /**
   * Applies aliases and inlines goog.scope, storing information about the transformations
   * performed.
   */
  private final PassFactory closureGoogScopeAliases =
      PassFactory.builderForHotSwap()
          .setName("closureGoogScopeAliases")
          .setInternalFactory(
              (compiler) -> {
                preprocessorSymbolTableFactory.maybeInitialize(compiler);
                return ScopedAliases.builder(compiler)
                    .setPreprocessorSymbolTable(preprocessorSymbolTableFactory.getInstanceOrNull())
                    .setAliasTransformationHandler(options.getAliasTransformationHandler())
                    .setModuleMetadataMap(compiler.getModuleMetadataMap())
                    .setInvalidModuleGetHandling(InvalidModuleGetHandling.DELETE)
                    .build();
              })
          .setFeatureSetForChecks()
          .build();

  private final PassFactory injectRuntimeLibraries =
      PassFactory.builder()
          .setName("InjectRuntimeLibraries")
          .setInternalFactory(InjectRuntimeLibraries::new)
          .setFeatureSetForChecks()
          .build();

  private final PassFactory markUntranspilableFeaturesAsRemoved =
      PassFactory.builder()
          .setName("markUntranspilableFeaturesAsRemoved")
          .setInternalFactory(
              (compiler) ->
                  new MarkUntranspilableFeaturesAsRemoved(compiler, options.getOutputFeatureSet()))
          .setFeatureSetForChecks()
          .build();

  private final PassFactory convertStaticInheritance =
      PassFactory.builder()
          .setName("Es6StaticInheritance")
          .setInternalFactory(Es6ToEs3ClassSideInheritance::new)
          .setFeatureSetForOptimizations()
          .build();

  private final PassFactory inlineTypeAliases =
      PassFactory.builder()
          .setName(PassNames.INLINE_TYPE_ALIASES)
          .setInternalFactory(InlineAliases::new)
          .setFeatureSetForOptimizations()
          .build();

  /** Inlines type aliases if they are explicitly or effectively const. */
  private final PassFactory aggressiveInlineAliases =
      PassFactory.builder()
          .setName("aggressiveInlineAliases")
          .setInternalFactory(AggressiveInlineAliases::new)
          .setFeatureSetForOptimizations()
          .build();

  private final PassFactory removeWeakSources =
      PassFactory.builder()
          .setName("removeWeakSources")
          .setInternalFactory(RemoveWeakSources::new)
          .setFeatureSet(FeatureSet.latest())
          .build();

  private final PassFactory declaredGlobalExternsOnWindow =
      PassFactory.builder()
          .setName(PassNames.DECLARED_GLOBAL_EXTERNS_ON_WINDOW)
          .setInternalFactory(DeclaredGlobalExternsOnWindow::new)
          .setFeatureSetForChecks()
          .build();

  private final PassFactory checkTypeImportCodeReferences =
      PassFactory.builder()
          .setName("checkTypeImportCodeReferences")
          .setInternalFactory(CheckTypeImportCodeReferences::new)
          .setFeatureSetForChecks()
          .build();

  /** Rewrites goog.defineClass */
  private final PassFactory closureRewriteClass =
      PassFactory.builderForHotSwap()
          .setName(PassNames.CLOSURE_REWRITE_CLASS)
          .setInternalFactory(ClosureRewriteClass::new)
          .setFeatureSetForChecks()
          .build();

  /** Checks of correct usage of goog.module */
  private final PassFactory closureCheckModule =
      PassFactory.builderForHotSwap()
          .setName("closureCheckModule")
          .setInternalFactory(
              (compiler) -> new ClosureCheckModule(compiler, compiler.getModuleMetadataMap()))
          .setFeatureSetForChecks()
          .build();

  /** Rewrites goog.module */
  private final PassFactory closureRewriteModule =
      PassFactory.builderForHotSwap()
          .setName("closureRewriteModule")
          .setInternalFactory(
              (compiler) -> {
                preprocessorSymbolTableFactory.maybeInitialize(compiler);
                maybeInitializeModuleRewriteState();
                TypedScope globalTypedScope =
                    compiler.getOptions().allowsHotswapReplaceScript() ? null : this.getTopScope();
                return new ClosureRewriteModule(
                    compiler,
                    preprocessorSymbolTableFactory.getInstanceOrNull(),
                    moduleRewriteState,
                    globalTypedScope);
              })
          .setFeatureSetForChecks()
          .build();

  /** Checks goog.require, goog.forwardDeclare, goog.requireType, and goog.module.get calls */
  private final PassFactory checkClosureImports =
      PassFactory.builderForHotSwap()
          .setName("checkGoogRequires")
          .setInternalFactory(
              (compiler) -> new CheckClosureImports(compiler, compiler.getModuleMetadataMap()))
          .setFeatureSetForChecks()
          .build();

  /** Rewrite imports for Closure Library's goog.js file to global goog references. */
  private final PassFactory rewriteGoogJsImports =
      PassFactory.builderForHotSwap()
          .setName("rewriteGoogJsImports")
          .setInternalFactory(
              (compiler) ->
                  new RewriteGoogJsImports(
                      compiler,
                      RewriteGoogJsImports.Mode.LINT_AND_REWRITE,
                      compiler.getModuleMap()))
          .setFeatureSetForChecks()
          .build();

  /**
   * Processes goog.getCssName. The cssRenamingMap is used to lookup replacement values for the
   * classnames. If null, the raw class names are inlined.
   */
  private final PassFactory closureReplaceGetCssName =
      PassFactory.builder()
          .setName("closureReplaceGetCssName")
          .setInternalFactory(
              (compiler) ->
                  new CompilerPass() {
                    @Override
                    public void process(Node externs, Node jsRoot) {
                      Map<String, Integer> newCssNames = null;
                      if (options.gatherCssNames) {
                        newCssNames = new HashMap<>();
                      }
                      ReplaceCssNames pass =
                          new ReplaceCssNames(compiler, newCssNames, options.cssRenamingSkiplist);
                      pass.process(externs, jsRoot);
                      compiler.setCssNames(newCssNames);
                    }
                  })
          .setFeatureSetForChecks()
          .build();

  /**
   * Creates synthetic blocks to prevent FoldConstants from moving code past markers in the source.
   */
  private final PassFactory createSyntheticBlocks =
      PassFactory.builder()
          .setName("createSyntheticBlocks")
          .setInternalFactory(
              (compiler) ->
                  new CreateSyntheticBlocks(
                      compiler, options.syntheticBlockStartMarker, options.syntheticBlockEndMarker))
          .setFeatureSetForChecks()
          .build();

  private final PassFactory earlyPeepholeOptimizations =
      PassFactory.builder()
          .setName("earlyPeepholeOptimizations")
          .setInternalFactory(
              (compiler) -> {
                boolean useTypesForOptimization =
                    compiler.getOptions().useTypesForLocalOptimization;
                List<AbstractPeepholeOptimization> peepholeOptimizations = new ArrayList<>();
                peepholeOptimizations.add(new PeepholeRemoveDeadCode());
                if (compiler.getOptions().j2clPassMode.shouldAddJ2clPasses()) {
                  peepholeOptimizations.add(
                      new J2clEqualitySameRewriterPass(useTypesForOptimization));
                }
                return new PeepholeOptimizationsPass(
                    compiler, "earlyPeepholeOptimizations", peepholeOptimizations);
              })
          .setFeatureSetForOptimizations()
          .build();

  private final PassFactory earlyInlineVariables =
      PassFactory.builder()
          .setName("earlyInlineVariables")
          .setInternalFactory(
              (compiler) -> {
                InlineVariables.Mode mode;
                if (options.inlineVariables) {
                  mode = InlineVariables.Mode.ALL;
                } else if (options.inlineLocalVariables) {
                  mode = InlineVariables.Mode.LOCALS_ONLY;
                } else {
                  throw new IllegalStateException("No variable inlining option set.");
                }
                return new InlineVariables(compiler, mode, true);
              })
          .setFeatureSetForOptimizations()
          .build();

  /** Various peephole optimizations. */
  private static CompilerPass createPeepholeOptimizationsPass(
      AbstractCompiler compiler, String passName) {
    final boolean late = false;
    final boolean useTypesForOptimization = compiler.getOptions().useTypesForLocalOptimization;
    List<AbstractPeepholeOptimization> optimizations = new ArrayList<>();
    optimizations.add(new MinimizeExitPoints());
    optimizations.add(new PeepholeMinimizeConditions(late));
    optimizations.add(new PeepholeSubstituteAlternateSyntax(late));
    optimizations.add(new PeepholeReplaceKnownMethods(late, useTypesForOptimization));
    optimizations.add(new PeepholeRemoveDeadCode());
    if (compiler.getOptions().j2clPassMode.shouldAddJ2clPasses()) {
      optimizations.add(new J2clEqualitySameRewriterPass(useTypesForOptimization));
      optimizations.add(new J2clStringValueOfRewriterPass());
    }
    optimizations.add(new PeepholeFoldConstants(late, useTypesForOptimization));
    optimizations.add(new PeepholeCollectPropertyAssignments());
    return new PeepholeOptimizationsPass(compiler, passName, optimizations);
  }

  /** Various peephole optimizations. */
  private final PassFactory peepholeOptimizations =
      PassFactory.builder()
          .setName(PassNames.PEEPHOLE_OPTIMIZATIONS)
          .setRunInFixedPointLoop(true)
          .setInternalFactory(
              (compiler) ->
                  createPeepholeOptimizationsPass(compiler, PassNames.PEEPHOLE_OPTIMIZATIONS))
          .setFeatureSetForOptimizations()
          .build();

  /** Various peephole optimizations. */
  private final PassFactory peepholeOptimizationsOnce =
      PassFactory.builder()
          .setName(PassNames.PEEPHOLE_OPTIMIZATIONS)
          .setInternalFactory(
              (compiler) ->
                  createPeepholeOptimizationsPass(compiler, PassNames.PEEPHOLE_OPTIMIZATIONS))
          .setFeatureSetForOptimizations()
          .build();

  /** Same as peepholeOptimizations but aggressively merges code together */
  private final PassFactory latePeepholeOptimizations =
      PassFactory.builder()
          .setName("latePeepholeOptimizations")
          .setInternalFactory(
              (compiler) -> {
                final boolean late = true;
                final boolean useTypesForOptimization = options.useTypesForLocalOptimization;
                return new PeepholeOptimizationsPass(
                    compiler,
                    "latePeepholeOptimizations",
                    new StatementFusion(),
                    new PeepholeRemoveDeadCode(),
                    new PeepholeMinimizeConditions(late),
                    new PeepholeSubstituteAlternateSyntax(late),
                    new PeepholeReplaceKnownMethods(late, useTypesForOptimization),
                    new PeepholeFoldConstants(late, useTypesForOptimization),
                    new PeepholeReorderConstantExpression());
              })
          .setFeatureSetForOptimizations()
          .build();

  /** Checks that all variables are defined. */
  private final PassFactory checkVars =
      PassFactory.builderForHotSwap()
          .setName(PassNames.CHECK_VARS)
          .setInternalFactory(VarCheck::new)
          .setFeatureSetForChecks()
          .build();

  /** Infers constants. */
  private final PassFactory inferConsts =
      PassFactory.builder()
          .setName(PassNames.INFER_CONSTS)
          .setInternalFactory(InferConsts::new)
          .setFeatureSetForChecks()
          .build();

  /** Checks for RegExp references. */
  private final PassFactory checkRegExp =
      PassFactory.builder()
          .setName(PassNames.CHECK_REG_EXP)
          .setInternalFactory(
              (compiler) -> {
                final CheckRegExp pass = new CheckRegExp(compiler);

                return new CompilerPass() {
                  @Override
                  public void process(Node externs, Node root) {
                    pass.process(externs, root);
                    compiler.setHasRegExpGlobalReferences(pass.isGlobalRegExpPropertiesUsed());
                  }
                };
              })
          .setFeatureSetForChecks()
          .build();

  /** Checks that references to variables look reasonable. */
  private final PassFactory checkVariableReferencesForTranspileOnly =
      PassFactory.builderForHotSwap()
          .setName(PassNames.CHECK_VARIABLE_REFERENCES)
          .setInternalFactory((compiler) -> new VariableReferenceCheck(compiler, true))
          .setFeatureSetForChecks()
          .build();

  /** Checks that references to variables look reasonable. */
  private final PassFactory checkVariableReferences =
      PassFactory.builderForHotSwap()
          .setName(PassNames.CHECK_VARIABLE_REFERENCES)
          .setInternalFactory(VariableReferenceCheck::new)
          .setFeatureSetForChecks()
          .build();

  private final PassFactory checkSuper =
      PassFactory.builderForHotSwap()
          .setName("checkSuper")
          .setInternalFactory(CheckSuper::new)
          .setFeatureSetForChecks()
          .build();

  /** Clears the typed scope creator and all local typed scopes. */
  private final PassFactory clearTypedScopeCreatorPass =
      PassFactory.builder()
          .setName("clearTypedScopeCreatorPass")
          .setInternalFactory((compiler) -> new ClearTypedScopeCreator())
          .setFeatureSetForChecks()
          .build();

  /** Clears the top typed scope when we're done with it. */
  private final PassFactory clearTopTypedScopePass =
      PassFactory.builder()
          .setName("clearTopTypedScopePass")
          .setInternalFactory((compiler) -> new ClearTopTypedScope())
          .setFeatureSetForChecks()
          .build();

  /** Runs type inference. */
  final PassFactory inferTypes =
      PassFactory.builderForHotSwap()
          .setName(PassNames.INFER_TYPES)
          .setInternalFactory(
              (compiler) ->
                  new HotSwapCompilerPass() {
                    @Override
                    public void process(Node unused, Node srcRoot) {
                      Node globalRoot = srcRoot.getParent();
                      compiler.setTypeCheckingHasRun(true);

                      DefaultPassConfig.this.topScope =
                          this.createInference().inferAllScopes(globalRoot);
                    }

                    @Override
                    public void hotSwapScript(Node scriptRoot, Node originalRoot) {
                      this.createInference()
                          .reuseTopScope(getTopScope())
                          .inferAllScopes(scriptRoot);
                    }

                    /** Create a type inference pass. */
                    private TypeInferencePass createInference() {
                      return new TypeInferencePass(
                          compiler,
                          compiler.getReverseAbstractInterpreter(),
                          getTypedScopeCreator(compiler));
                    }
                  })
          .setFeatureSetForChecks()
          .build();

  private final PassFactory inferJsDocInfo =
      PassFactory.builderForHotSwap()
          .setName("inferJsDocInfo")
          .setInternalFactory(
              (compiler) ->
                  new HotSwapCompilerPass() {
                    @Override
                    public void process(Node externs, Node root) {
                      checkNotNull(topScope);
                      checkNotNull(getTypedScopeCreator());

                      new InferJSDocInfo(compiler).process(externs, root);
                    }

                    @Override
                    public void hotSwapScript(Node scriptRoot, Node originalRoot) {
                      new InferJSDocInfo(compiler).hotSwapScript(scriptRoot, originalRoot);
                    }
                  })
          .setFeatureSetForChecks()
          .build();

  /** Checks type usage */
  private final PassFactory checkTypes =
      PassFactory.builderForHotSwap()
          .setName(PassNames.CHECK_TYPES)
          .setInternalFactory(
              (compiler) ->
                  new HotSwapCompilerPass() {
                    @Override
                    public void process(Node externs, Node root) {
                      checkNotNull(topScope);
                      checkNotNull(getTypedScopeCreator());

                      TypeCheck check = makeTypeCheck(compiler);
                      check.process(externs, root);
                      compiler.getErrorManager().setTypedPercent(check.getTypedPercent());
                    }

                    @Override
                    public void hotSwapScript(Node scriptRoot, Node originalRoot) {
                      makeTypeCheck(compiler).check(scriptRoot, false);
                    }
                  })
          .setFeatureSetForChecks()
          .build();

  /**
   * Checks possible execution paths of the program for problems: missing return statements and dead
   * code.
   */
  private final PassFactory checkControlFlow =
      PassFactory.builderForHotSwap()
          .setName("checkControlFlow")
          .setInternalFactory(
              (compiler) -> {
                List<Callback> callbacks = new ArrayList<>();
                if (!options.disables(DiagnosticGroups.CHECK_USELESS_CODE)) {
                  callbacks.add(new CheckUnreachableCode(compiler));
                }
                if (!options.disables(DiagnosticGroups.MISSING_RETURN)) {
                  callbacks.add(new CheckMissingReturn(compiler));
                }
                return combineChecks(compiler, callbacks);
              })
          .setFeatureSetForChecks()
          .build();

  /** Checks access controls. Depends on type-inference. */
  private final PassFactory checkAccessControls =
      PassFactory.builderForHotSwap()
          .setName("checkAccessControls")
          .setInternalFactory(
              (compiler) ->
                  new CheckAccessControls(compiler, options.enforceAccessControlCodingConventions))
          .setFeatureSetForChecks()
          .build();

  /**
   * Runs the single-file linter passes
   *
   * <p>These is NOT the configuration for the standalone Linter binary. New linter passes must also
   * be added to {@link LintPassConfig} as well as this list.
   */
  private final PassFactory lintChecks =
      PassFactory.builderForHotSwap()
          .setName(PassNames.LINT_CHECKS)
          .setInternalFactory(
              (compiler) -> {
                ImmutableList.Builder<Callback> callbacks =
                    ImmutableList.<Callback>builder()
                        .add(new CheckConstantCaseNames(compiler))
                        .add(new CheckDefaultExportOfGoogModule(compiler))
                        .add(new CheckEmptyStatements(compiler))
                        .add(new CheckEnums(compiler))
                        .add(new CheckEs6ModuleFileStructure(compiler))
                        .add(new CheckEs6Modules(compiler))
                        .add(new CheckNoMutatedEs6Exports(compiler))
                        .add(new CheckInterfaces(compiler))
                        .add(new CheckJSDocStyle(compiler))
                        .add(new CheckMissingSemicolon(compiler))
                        .add(new CheckNullabilityModifiers(compiler))
                        .add(new CheckPrimitiveAsObject(compiler))
                        .add(new CheckPrototypeProperties(compiler))
                        .add(new CheckUnusedLabels(compiler))
                        .add(new CheckUselessBlocks(compiler))
                        .add(new CheckVar(compiler));
                return combineChecks(compiler, callbacks.build());
              })
          .setFeatureSetForChecks()
          .build();

  private final PassFactory analyzerChecks =
      PassFactory.builderForHotSwap()
          .setName(PassNames.ANALYZER_CHECKS)
          .setInternalFactory(
              (compiler) -> {
                ImmutableList.Builder<Callback> callbacks = ImmutableList.builder();
                if (options.enables(DiagnosticGroups.ANALYZER_CHECKS_INTERNAL)) {
                  callbacks
                      .add(new CheckNullableReturn(compiler))
                      .add(new CheckArrayWithGoogObject(compiler))
                      .add(new ImplicitNullabilityCheck(compiler));
                }
                // These are grouped together for better execution efficiency.
                if (options.enables(DiagnosticGroups.UNUSED_PRIVATE_PROPERTY)) {
                  callbacks.add(new CheckUnusedPrivateProperties(compiler));
                }
                if (options.enables(DiagnosticGroups.MISSING_CONST_PROPERTY)) {
                  callbacks.add(new CheckConstPrivateProperties(compiler));
                }
                return combineChecks(compiler, callbacks.build());
              })
          .setFeatureSetForChecks()
          .build();

  private final PassFactory checkRequiresAndProvidesSorted =
      PassFactory.builderForHotSwap()
          .setName("checkRequiresAndProvidesSorted")
          .setInternalFactory(
              (compiler) ->
                  combineChecks(
                      compiler,
                      ImmutableList.of(
                          new CheckProvidesSorted(CheckProvidesSorted.Mode.COLLECT_AND_REPORT),
                          new CheckRequiresSorted(CheckRequiresSorted.Mode.COLLECT_AND_REPORT))))
          .setFeatureSetForChecks()
          .build();

  /** Executes the given callbacks with a {@link CombinedCompilerPass}. */
  private static HotSwapCompilerPass combineChecks(
      AbstractCompiler compiler, List<Callback> callbacks) {
    checkArgument(!callbacks.isEmpty());
    return new CombinedCompilerPass(compiler, callbacks);
  }

  /** A compiler pass that clears typed scope creator (and non-global scopes cached there) */
  class ClearTypedScopeCreator implements CompilerPass {
    @Override
    public void process(Node externs, Node root) {
      clearTypedScopeCreator();
    }
  }

  /** A compiler pass that clears the global scope. */
  class ClearTopTypedScope implements CompilerPass {
    @Override
    public void process(Node externs, Node root) {
      clearTopTypedScope();
    }
  }

  /** Checks global name usage. */
  private final PassFactory checkGlobalNames =
      PassFactory.builder()
          .setName("checkGlobalNames")
          .setInternalFactory(
              (compiler) ->
                  new CompilerPass() {
                    @Override
                    public void process(Node externs, Node jsRoot) {
                      // Create a global namespace for analysis by check passes.
                      // Note that this class does all heavy computation lazily,
                      // so it's OK to create it here.
                      namespaceForChecks = new GlobalNamespace(compiler, externs, jsRoot);
                      new CheckGlobalNames(compiler, options.checkGlobalNamesLevel)
                          .injectNamespace(namespaceForChecks)
                          .process(externs, jsRoot);
                    }
                  })
          .setFeatureSetForChecks()
          .build();

  /** Checks that the code is ES5 strict compliant. */
  private final PassFactory checkStrictMode =
      PassFactory.builder()
          .setName("checkStrictMode")
          .setInternalFactory(
              (compiler) -> {
                CheckLevel defaultLevel =
                    options.expectStrictModeInput() ? CheckLevel.ERROR : CheckLevel.OFF;
                return new StrictModeCheck(compiler, defaultLevel);
              })
          .setFeatureSetForChecks()
          .build();

  /** Process goog.tweak.getTweak() calls. */
  private final PassFactory processTweaks =
      PassFactory.builder()
          .setName("processTweaks")
          .setInternalFactory(
              (compiler) ->
                  new CompilerPass() {
                    @Override
                    public void process(Node externs, Node jsRoot) {
                      new ProcessTweaks(compiler, options.getTweakProcessing().shouldStrip())
                          .process(externs, jsRoot);
                    }
                  })
          .setFeatureSetForChecks()
          .build();

  /** Check @define-annotated constants. */
  private final PassFactory processDefinesCheck = createProcessDefines(ProcessDefines.Mode.CHECK);

  /** Replace @define-annotated constants. */
  private final PassFactory processDefinesOptimize =
      createProcessDefines(ProcessDefines.Mode.OPTIMIZE);

  private PassFactory createProcessDefines(ProcessDefines.Mode mode) {
    return PassFactory.builder()
        .setName("processDefines_" + mode.name())
        .setInternalFactory(
            (compiler) ->
                new ProcessDefines.Builder(compiler)
                    .putReplacements(compiler.getDefaultDefineValues())
                    .putReplacements(getAdditionalReplacements(options))
                    .putReplacements(options.getDefineReplacements())
                    .setMode(mode)
                    .injectNamespace(() -> namespaceForChecks)
                    .build())
        .setFeatureSetForChecks()
        .build();
  }

  /**
   * Strips code for smaller compiled code. This is useful for removing debug statements to prevent
   * leaking them publicly.
   */
  private final PassFactory stripCode =
      PassFactory.builder()
          .setName("stripCode")
          .setInternalFactory(
              (compiler) ->
                  new CompilerPass() {
                    @Override
                    public void process(Node externs, Node jsRoot) {
                      CompilerOptions options = compiler.getOptions();
                      StripCode pass =
                          new StripCode(
                              compiler,
                              options.stripTypes,
                              options.stripNameSuffixes,
                              options.stripNamePrefixes);
                      if (options.getTweakProcessing().shouldStrip()) {
                        pass.enableTweakStripping();
                      }
                      pass.process(externs, jsRoot);
                    }
                  })
          .
          // TODO(johnlenz): StripCode may be fooled by some newer features, like destructuring,
          // an).build();
          setFeatureSetForOptimizations()
          .build();

  /** Release references to data that is only needed during checks. */
  final PassFactory garbageCollectChecks =
      PassFactory.builderForHotSwap()
          .setName("garbageCollectChecks")
          .setInternalFactory(
              (compiler) ->
                  new HotSwapCompilerPass() {
                    @Override
                    public void process(Node externs, Node jsRoot) {
                      // Kill the global namespace so that it can be garbage collected
                      // after all passes are through with it.
                      namespaceForChecks = null;
                    }

                    @Override
                    public void hotSwapScript(Node scriptRoot, Node originalRoot) {
                      process(null, null);
                    }
                  })
          .setFeatureSet(FeatureSet.latest())
          .build();

  /** Checks that all constants are not modified */
  private final PassFactory checkConsts =
      PassFactory.builder()
          .setName("checkConsts")
          .setInternalFactory(
              (compiler) -> new ConstCheck(compiler, compiler.getModuleMetadataMap()))
          .setFeatureSetForChecks()
          .build();

  /** Checks that the arguments are constants */
  private final PassFactory checkConstParams =
      PassFactory.builder()
          .setName(PassNames.CHECK_CONST_PARAMS)
          .setInternalFactory(ConstParamCheck::new)
          .setFeatureSetForChecks()
          .build();

  /** Inserts run-time type assertions for debugging. */
  private final PassFactory runtimeTypeCheck =
      PassFactory.builder()
          .setName(PassNames.RUNTIME_TYPE_CHECK)
          .setInternalFactory(
              (compiler) -> new RuntimeTypeCheck(compiler, options.runtimeTypeCheckLogFunction))
          // TODO(bradfordcsmith): Drop support for this pass.
          // It's never been updated to handle ES6+ code, because it isn't worth the effort.
          .setFeatureSet(ES5)
          .build();

  /** Generates unique ids. */
  private final PassFactory replaceIdGenerators =
      PassFactory.builder()
          .setName(PassNames.REPLACE_ID_GENERATORS)
          .setInternalFactory(
              (compiler) ->
                  new CompilerPass() {
                    @Override
                    public void process(Node externs, Node root) {
                      ReplaceIdGenerators pass =
                          new ReplaceIdGenerators(
                              compiler,
                              options.idGenerators,
                              options.generatePseudoNames,
                              options.idGeneratorsMapSerialized,
                              options.xidHashFunction);
                      pass.process(externs, root);
                      compiler.setIdGeneratorMap(pass.getSerializedIdMappings());
                    }
                  })
          .setFeatureSetForChecks()
          .build();

  /** Replace strings. */
  private final PassFactory replaceStrings =
      PassFactory.builder()
          .setName("replaceStrings")
          .setInternalFactory(
              (compiler) ->
                  new CompilerPass() {
                    @Override
                    public void process(Node externs, Node root) {
                      ReplaceStrings pass =
                          new ReplaceStrings(
                              compiler,
                              options.replaceStringsPlaceholderToken,
                              options.replaceStringsFunctionDescriptions,
                              options.replaceStringsReservedStrings,
                              options.replaceStringsInputMap);
                      pass.process(externs, root);
                      compiler.setStringMap(pass.getStringMap());
                    }
                  })
          .setFeatureSetForOptimizations()
          .build();

  /** Optimizes the "arguments" array. */
  private final PassFactory optimizeArgumentsArray =
      PassFactory.builder()
          .setName(PassNames.OPTIMIZE_ARGUMENTS_ARRAY)
          .setInternalFactory(OptimizeArgumentsArray::new)
          .setFeatureSetForOptimizations()
          .build();

  /** Remove variables set to goog.abstractMethod. */
  private final PassFactory closureCodeRemoval =
      PassFactory.builder()
          .setName("closureCodeRemoval")
          .setInternalFactory(
              (compiler) ->
                  new ClosureCodeRemoval(
                      compiler, options.removeAbstractMethods, options.removeClosureAsserts))
          .setFeatureSetForOptimizations()
          .build();

  /** Special case optimizations for closure functions. */
  private final PassFactory closureOptimizePrimitives =
      PassFactory.builder()
          .setName("closureOptimizePrimitives")
          .setInternalFactory(
              (compiler) ->
                  new ClosureOptimizePrimitives(
                      compiler,
                      compiler.getOptions().propertyRenaming == PropertyRenamingPolicy.ALL_UNQUOTED,
                      compiler.getOptions().getOutputFeatureSet().contains(ES6)))
          .setFeatureSetForOptimizations()
          .build();

  /** Puts global symbols into a single object. */
  private final PassFactory rescopeGlobalSymbols =
      PassFactory.builder()
          .setName("rescopeGlobalSymbols")
          .setInternalFactory(
              (compiler) ->
                  new RescopeGlobalSymbols(
                      compiler,
                      options.renamePrefixNamespace,
                      options.renamePrefixNamespaceAssumeCrossChunkNames))
          .setFeatureSetForOptimizations()
          .build();

  /** Converts cross chunk references into ES Module import and export statements. */
  private final PassFactory convertChunksToESModules =
      PassFactory.builder()
          .setName("convertChunksToESModules")
          .setInternalFactory((compiler) -> new ConvertChunksToESModules(compiler))
          .setFeatureSetForOptimizations()
          .build();

  /** Collapses names in the global scope. */
  private final PassFactory collapseProperties =
      PassFactory.builder()
          .setName(PassNames.COLLAPSE_PROPERTIES)
          .setInternalFactory(
              (compiler) -> new CollapseProperties(compiler, options.getPropertyCollapseLevel()))
          .setFeatureSetForOptimizations()
          .build();

  /** Rewrite properties as variables. */
  private final PassFactory collapseObjectLiterals =
      PassFactory.builder()
          .setName(PassNames.COLLAPSE_OBJECT_LITERALS)
          .setRunInFixedPointLoop(true)
          .setInternalFactory(
              (compiler) -> new InlineObjectLiterals(compiler, compiler.getUniqueNameIdSupplier()))
          .setFeatureSetForOptimizations()
          .build();

  /** Disambiguate property names based on type information. */
  private final PassFactory disambiguateProperties =
      PassFactory.builder()
          .setName(PassNames.DISAMBIGUATE_PROPERTIES)
          .setInternalFactory(
              (compiler) ->
                  new DisambiguateProperties(compiler, options.getPropertiesThatMustDisambiguate()))
          .setFeatureSetForOptimizations()
          .build();

  /** Disambiguate property names based on type information. */
  private final PassFactory disambiguateProperties2 =
      PassFactory.builder()
          .setName(PassNames.DISAMBIGUATE_PROPERTIES)
          .setInternalFactory(
              (compiler) ->
                  new DisambiguateProperties2(
                      compiler, options.getPropertiesThatMustDisambiguate()))
          .setFeatureSetForOptimizations()
          .build();

  /** Rewrite instance methods as static methods, to make them easier to inline. */
  private final PassFactory devirtualizeMethods =
      PassFactory.builder()
          .setName(PassNames.DEVIRTUALIZE_METHODS)
          .setInternalFactory(
              (compiler) ->
                  OptimizeCalls.builder()
                      .setCompiler(compiler)
                      .setConsiderExterns(false)
                      .addPass(new DevirtualizeMethods(compiler))
                      .build())
          .setFeatureSetForOptimizations()
          .build();

  /**
   * Optimizes unused function arguments, unused return values, and inlines constant parameters.
   * Also runs RemoveUnusedCode.
   */
  private final PassFactory optimizeCalls =
      PassFactory.builder()
          .setName(PassNames.OPTIMIZE_CALLS)
          .setRunInFixedPointLoop(true)
          .setInternalFactory(
              (compiler) ->
                  OptimizeCalls.builder()
                      .setCompiler(compiler)
                      .setConsiderExterns(false)
                      // Remove unused return values.
                      .addPass(new OptimizeReturns(compiler))
                      // Remove all parameters that are constants or unused.
                      .addPass(new OptimizeParameters(compiler))
                      .build())
          .setFeatureSetForOptimizations()
          .build();

  /** Look for function calls that are pure, and annotate them that way. */
  private final PassFactory markPureFunctions =
      PassFactory.builder()
          .setName("markPureFunctions")
          .setInternalFactory(PureFunctionIdentifier.Driver::new)
          .setFeatureSetForOptimizations()
          .build();

  /** Inlines variables heuristically. */
  private final PassFactory inlineVariables =
      PassFactory.builder()
          .setName(PassNames.INLINE_VARIABLES)
          .setRunInFixedPointLoop(true)
          .setInternalFactory(
              (compiler) -> {
                InlineVariables.Mode mode;
                if (options.inlineVariables) {
                  mode = InlineVariables.Mode.ALL;
                } else if (options.inlineLocalVariables) {
                  mode = InlineVariables.Mode.LOCALS_ONLY;
                } else {
                  throw new IllegalStateException("No variable inlining option set.");
                }
                return new InlineVariables(compiler, mode, true);
              })
          .setFeatureSetForOptimizations()
          .build();

  /** Inlines variables that are marked as constants. */
  private final PassFactory inlineConstants =
      PassFactory.builder()
          .setName("inlineConstants")
          .setRunInFixedPointLoop(true)
          .setInternalFactory(
              (compiler) ->
                  new InlineVariables(compiler, InlineVariables.Mode.CONSTANTS_ONLY, true))
          .setFeatureSetForOptimizations()
          .build();

  /** Use data flow analysis to remove dead branches. */
  private final PassFactory removeUnreachableCode =
      PassFactory.builder()
          .setName(PassNames.REMOVE_UNREACHABLE_CODE)
          .setRunInFixedPointLoop(true)
          .setInternalFactory(UnreachableCodeElimination::new)
          .setFeatureSetForOptimizations()
          .build();

  /** Inlines simple methods, like getters */
  private final PassFactory inlineSimpleMethods =
      PassFactory.builder()
          .setName("inlineSimpleMethods")
          .setRunInFixedPointLoop(true)
          .setInternalFactory(InlineSimpleMethods::new)
          .setFeatureSetForOptimizations()
          .build();

  /** Kills dead assignments. */
  private final PassFactory deadAssignmentsElimination =
      PassFactory.builder()
          .setName(PassNames.DEAD_ASSIGNMENT_ELIMINATION)
          .setRunInFixedPointLoop(true)
          .setInternalFactory(DeadAssignmentsElimination::new)
          .setFeatureSetForOptimizations()
          .build();

  /** Kills dead property assignments. */
  private final PassFactory deadPropertyAssignmentElimination =
      PassFactory.builder()
          .setName("deadPropertyAssignmentElimination")
          .setRunInFixedPointLoop(true)
          .setInternalFactory(DeadPropertyAssignmentElimination::new)
          .setFeatureSetForOptimizations()
          .build();

  /** Inlines function calls. */
  private final PassFactory inlineFunctions =
      PassFactory.builder()
          .setName(PassNames.INLINE_FUNCTIONS)
          .setRunInFixedPointLoop(true)
          .setInternalFactory(
              (compiler) ->
                  new InlineFunctions(
                      compiler,
                      compiler.getUniqueNameIdSupplier(),
                      options.getInlineFunctionsLevel(),
                      options.assumeStrictThis() || options.expectStrictModeInput(),
                      options.assumeClosuresOnlyCaptureReferences,
                      options.maxFunctionSizeAfterInlining))
          .setFeatureSetForOptimizations()
          .build();

  /** Inlines constant properties. */
  private final PassFactory inlineProperties =
      PassFactory.builder()
          .setName(PassNames.INLINE_PROPERTIES)
          .setRunInFixedPointLoop(true)
          .setInternalFactory(InlineProperties::new)
          .setFeatureSetForOptimizations()
          .build();

  /** Isolates injected polyfills & references from the global scope */
  private final PassFactory isolatePolyfills =
      PassFactory.builder()
          .setName("IsolatePolyfills")
          .setInternalFactory(IsolatePolyfills::new)
          .setFeatureSetForOptimizations()
          .build();

  private final PassFactory removeUnusedCode =
      PassFactory.builder()
          .setName(PassNames.REMOVE_UNUSED_CODE)
          .setRunInFixedPointLoop(true)
          .setInternalFactory(
              (compiler) ->
                  new RemoveUnusedCode.Builder(compiler)
                      .removeLocalVars(options.removeUnusedLocalVars)
                      .removeGlobals(options.removeUnusedVars)
                      .preserveFunctionExpressionNames(false)
                      .removeUnusedPrototypeProperties(options.removeUnusedPrototypeProperties)
                      .removeUnusedThisProperties(options.isRemoveUnusedClassProperties())
                      .removeUnusedObjectDefinePropertiesDefinitions(
                          options.isRemoveUnusedClassProperties())
                      // If we are forcing injection of some library code, don't remove polyfills.
                      // Otherwise, we might end up removing polyfills the user specifically asked
                      // to include.
                      .removeUnusedPolyfills(options.forceLibraryInjection.isEmpty())
                      .assumeGettersArePure(options.getAssumeGettersArePure())
                      .build())
          .setFeatureSetForOptimizations()
          .build();

  private final PassFactory removeUnusedCodeOnce =
      removeUnusedCode.toBuilder().setRunInFixedPointLoop(false).build();

  /** Move global symbols to a deeper common module */
  private final PassFactory crossModuleCodeMotion =
      PassFactory.builder()
          .setName(PassNames.CROSS_CHUNK_CODE_MOTION)
          .setRunInFixedPointLoop(true)
          .setInternalFactory(
              (compiler) ->
                  new CrossChunkCodeMotion(
                      compiler,
                      compiler.getModuleGraph(),
                      options.parentChunkCanSeeSymbolsDeclaredInChildren))
          .setFeatureSetForOptimizations()
          .build();

  /** Move methods to a deeper common module */
  private final PassFactory crossModuleMethodMotion =
      PassFactory.builder()
          .setName(PassNames.CROSS_CHUNK_METHOD_MOTION)
          .setRunInFixedPointLoop(true)
          .setInternalFactory(
              (compiler) ->
                  new CrossChunkMethodMotion(
                      compiler,
                      compiler.getCrossModuleIdGenerator(),
                      /* canModifyExterns= */ false, // remove this
                      options.crossChunkCodeMotionNoStubMethods))
          .setFeatureSetForOptimizations()
          .build();

  /** A data-flow based variable inliner. */
  private final PassFactory flowSensitiveInlineVariables =
      PassFactory.builder()
          .setName(PassNames.FLOW_SENSITIVE_INLINE_VARIABLES)
          .setInternalFactory(FlowSensitiveInlineVariables::new)
          .setFeatureSetForOptimizations()
          .build();

  /** Uses register-allocation algorithms to use fewer variables. */
  private final PassFactory coalesceVariableNames =
      PassFactory.builder()
          .setName(PassNames.COALESCE_VARIABLE_NAMES)
          .setInternalFactory(
              (compiler) -> new CoalesceVariableNames(compiler, options.generatePseudoNames))
          .setFeatureSetForOptimizations()
          .build();

  /** Some simple, local collapses (e.g., {@code var x; var y;} becomes {@code var x,y;}. */
  private final PassFactory exploitAssign =
      PassFactory.builder()
          .setName(PassNames.EXPLOIT_ASSIGN)
          .setInternalFactory(
              (compiler) ->
                  new PeepholeOptimizationsPass(
                      compiler, PassNames.EXPLOIT_ASSIGN, new ExploitAssigns()))
          .setFeatureSetForOptimizations()
          .build();

  /** Some simple, local collapses (e.g., {@code var x; var y;} becomes {@code var x,y;}. */
  private final PassFactory collapseVariableDeclarations =
      PassFactory.builder()
          .setName(PassNames.COLLAPSE_VARIABLE_DECLARATIONS)
          .setInternalFactory(CollapseVariableDeclarations::new)
          .setFeatureSetForOptimizations()
          .build();

  /** Extracts common sub-expressions. */
  private final PassFactory extractPrototypeMemberDeclarations =
      PassFactory.builder()
          .setName(PassNames.EXTRACT_PROTOTYPE_MEMBER_DECLARATIONS)
          .setInternalFactory(
              (compiler) -> {
                Pattern pattern;
                switch (options.extractPrototypeMemberDeclarations) {
                  case USE_GLOBAL_TEMP:
                    pattern = Pattern.USE_GLOBAL_TEMP;
                    break;
                  case USE_IIFE:
                    pattern = Pattern.USE_IIFE;
                    break;
                  default:
                    throw new IllegalStateException("unexpected");
                }

                return new ExtractPrototypeMemberDeclarations(compiler, pattern);
              })
          .setFeatureSetForOptimizations()
          .build();

  /** Rewrites common function definitions to be more compact. */
  private final PassFactory rewriteFunctionExpressions =
      PassFactory.builder()
          .setName(PassNames.REWRITE_FUNCTION_EXPRESSIONS)
          .setInternalFactory(FunctionRewriter::new)
          .setFeatureSetForOptimizations()
          .build();

  /** Collapses functions to not use the VAR keyword. */
  private final PassFactory collapseAnonymousFunctions =
      PassFactory.builder()
          .setName(PassNames.COLLAPSE_ANONYMOUS_FUNCTIONS)
          .setInternalFactory(CollapseAnonymousFunctions::new)
          .setFeatureSetForOptimizations()
          .build();

  /**
   * Moves function declarations to the top to simulate actual hoisting and rewrites block scope
   * declarations to 'var'.
   */
  private final PassFactory rewriteGlobalDeclarationsForTryCatchWrapping =
      PassFactory.builder()
          .setName("rewriteGlobalDeclarationsForTryCatchWrapping")
          .setInternalFactory(RewriteGlobalDeclarationsForTryCatchWrapping::new)
          .setFeatureSetForOptimizations()
          .build();

  /** Alias string literals with global variables, to avoid creating lots of transient objects. */
  private final PassFactory aliasStrings =
      PassFactory.builder()
          .setName("aliasStrings")
          .setInternalFactory(
              (compiler) ->
                  new AliasStrings(
                      compiler,
                      compiler.getModuleGraph(),
                      options.aliasAllStrings ? null : options.aliasableStrings,
                      options.aliasStringsBlacklist,
                      options.outputJsStringUsage))
          .setFeatureSetForOptimizations()
          .build();

  /**
   * Renames properties so that the two properties that never appear on the same object get the same
   * name.
   */
  private final PassFactory ambiguateProperties =
      PassFactory.builder()
          .setName(PassNames.AMBIGUATE_PROPERTIES)
          .setInternalFactory(
              (compiler) ->
                  new AmbiguateProperties(
                      compiler,
                      options.getPropertyReservedNamingFirstChars(),
                      options.getPropertyReservedNamingNonFirstChars(),
                      compiler.getExternProperties()))
          .setFeatureSetForOptimizations()
          .build();

  /** Mark the point at which the normalized AST assumptions no longer hold. */
  private final PassFactory markUnnormalized =
      PassFactory.builder()
          .setName("markUnnormalized")
          .setInternalFactory(
              (compiler) ->
                  new CompilerPass() {
                    @Override
                    public void process(Node externs, Node root) {
                      compiler.setLifeCycleStage(LifeCycleStage.RAW);
                    }
                  })
          .setFeatureSetForOptimizations()
          .build();

  private final PassFactory normalize =
      PassFactory.builder()
          .setName(PassNames.NORMALIZE)
          .setInternalFactory((compiler) -> new Normalize(compiler, false))
          .setFeatureSetForOptimizations()
          .build();

  private final PassFactory externExports =
      PassFactory.builder()
          .setName(PassNames.EXTERN_EXPORTS)
          .setInternalFactory(ExternExportsPass::new)
          .setFeatureSetForOptimizations()
          .build();

  /** Denormalize the AST for code generation. */
  private final PassFactory denormalize =
      PassFactory.builder()
          .setName("denormalize")
          .setInternalFactory(Denormalize::new)
          .setFeatureSetForOptimizations()
          .build();

  /** Inverting name normalization. */
  private final PassFactory invertContextualRenaming =
      PassFactory.builder()
          .setName("invertContextualRenaming")
          .setInternalFactory(MakeDeclaredNamesUnique::getContextualRenameInverter)
          .setFeatureSetForOptimizations()
          .build();

  /** Renames properties. */
  private final PassFactory renameProperties =
      PassFactory.builder()
          .setName("renameProperties")
          .setInternalFactory(
              (compiler) -> {
                checkState(options.propertyRenaming == PropertyRenamingPolicy.ALL_UNQUOTED);
                final VariableMap prevPropertyMap = options.inputPropertyMap;
                return new CompilerPass() {
                  @Override
                  public void process(Node externs, Node root) {
                    RenameProperties rprop =
                        new RenameProperties(
                            compiler,
                            options.generatePseudoNames,
                            prevPropertyMap,
                            options.getPropertyReservedNamingFirstChars(),
                            options.getPropertyReservedNamingNonFirstChars(),
                            options.nameGenerator);
                    rprop.process(externs, root);
                    compiler.setPropertyMap(rprop.getPropertyMap());
                  }
                };
              })
          .setFeatureSetForOptimizations()
          .build();

  /** Renames variables. */
  private final PassFactory renameVars =
      PassFactory.builder()
          .setName("renameVars")
          .setInternalFactory(
              (compiler) -> {
                final VariableMap prevVariableMap = options.inputVariableMap;
                return new CompilerPass() {
                  @Override
                  public void process(Node externs, Node root) {
                    compiler.setVariableMap(
                        runVariableRenaming(compiler, prevVariableMap, externs, root));
                  }
                };
              })
          .setFeatureSetForOptimizations()
          .build();

  private VariableMap runVariableRenaming(
      AbstractCompiler compiler, VariableMap prevVariableMap, Node externs, Node root) {
    char[] reservedChars = null;
    Set<String> reservedNames = new HashSet<>();
    if (options.renamePrefixNamespace != null) {
      // don't use the prefix name as a global symbol.
      reservedNames.add(options.renamePrefixNamespace);
    }
    reservedNames.addAll(compiler.getExportedNames());
    reservedNames.addAll(ParserRunner.getReservedVars());
    RenameVars rn =
        new RenameVars(
            compiler,
            options.renamePrefix,
            options.variableRenaming == VariableRenamingPolicy.LOCAL,
            options.generatePseudoNames,
            options.preferStableNames,
            prevVariableMap,
            reservedChars,
            reservedNames,
            options.nameGenerator);
    rn.process(externs, root);
    return rn.getVariableMap();
  }

  /** Renames labels */
  private final PassFactory renameLabels =
      PassFactory.builder()
          .setName("renameLabels")
          .setInternalFactory(RenameLabels::new)
          .setFeatureSetForOptimizations()
          .build();

  /** Convert bracket access to dot access */
  private final PassFactory convertToDottedProperties =
      PassFactory.builder()
          .setName(PassNames.CONVERT_TO_DOTTED_PROPERTIES)
          .setInternalFactory(ConvertToDottedProperties::new)
          .setFeatureSetForOptimizations()
          .build();

  private final PassFactory checkAstValidity =
      PassFactory.builder()
          .setName("checkAstValidity")
          .setInternalFactory(AstValidator::new)
          .setFeatureSetForChecks()
          .build();

  /** Checks that all variables are defined. */
  private final PassFactory varCheckValidity =
      PassFactory.builder()
          .setName("varCheckValidity")
          .setInternalFactory((compiler) -> new VarCheck(compiler, true))
          .setFeatureSetForChecks()
          .build();

  private final PassFactory instrumentForCodeCoverage =
      PassFactory.builder()
          .setName("instrumentForCodeCoverage")
          .setInternalFactory(
              (compiler) ->
                  // TODO(johnlenz): make global instrumentation an option
                  new CoverageInstrumentationPass(
                      compiler,
                      CoverageReach.CONDITIONAL,
                      options.getInstrumentForCoverageOption(),
                      options.getProductionInstrumentationArrayName()))
          .setFeatureSetForOptimizations()
          .build();

  /** Extern property names gathering pass. */
  private final PassFactory gatherExternProperties =
      PassFactory.builder()
          .setName("gatherExternProperties")
          .setInternalFactory(GatherExternProperties::new)
          .setFeatureSetForChecks()
          .build();

  /**
   * Runs custom passes that are designated to run at a particular time.
   *
   * <p>TODO(nickreid): Deprecate this API
   */
  private PassFactory getCustomPasses(final CustomPassExecutionTime executionTime) {
    return PassFactory.builder()
        .setName("runCustomPasses")
        .setInternalFactory((compiler) -> runInSerial(options.customPasses.get(executionTime)))
        .setFeatureSetForOptimizations()
        .build();
  }

  /** Create a compiler pass that runs the given passes in serial. */
  private static CompilerPass runInSerial(final Collection<CompilerPass> passes) {
    return new CompilerPass() {
      @Override
      public void process(Node externs, Node root) {
        for (CompilerPass pass : passes) {
          pass.process(externs, root);
        }
      }
    };
  }

  @VisibleForTesting
  static Map<String, Node> getAdditionalReplacements(CompilerOptions options) {
    Map<String, Node> additionalReplacements = new HashMap<>();

    if (options.markAsCompiled || options.closurePass) {
      additionalReplacements.put(COMPILED_CONSTANT_NAME, IR.trueNode());
    }

    if (options.closurePass && options.locale != null) {
      additionalReplacements.put(CLOSURE_LOCALE_CONSTANT_NAME, IR.string(options.locale));
    }

    return additionalReplacements;
  }

  /** Rewrites Polymer({}) */
  private final PassFactory polymerPass =
      PassFactory.builderForHotSwap()
          .setName("polymerPass")
          .setInternalFactory(
              (compiler) ->
                  new PolymerPass(
                      compiler,
                      compiler.getOptions().polymerVersion,
                      compiler.getOptions().polymerExportPolicy,
                      compiler.getOptions().propertyRenaming
                          == PropertyRenamingPolicy.ALL_UNQUOTED))
          .setFeatureSetForChecks()
          .build();

  private final PassFactory chromePass =
      PassFactory.builder()
          .setName("chromePass")
          .setInternalFactory(ChromePass::new)
          .setFeatureSetForChecks()
          .build();

  /** Rewrites J2CL constructs to be more optimizable. */
  private final PassFactory j2clConstantHoisterPass =
      PassFactory.builder()
          .setName("j2clConstantHoisterPass")
          .setRunInFixedPointLoop(true)
          .setInternalFactory(J2clConstantHoisterPass::new)
          .setFeatureSetForOptimizations()
          .build();

  /** Optimizes J2CL clinit methods. */
  private final PassFactory j2clClinitPass =
      PassFactory.builder()
          .setName("j2clClinitPass")
          .setRunInFixedPointLoop(true)
          .setInternalFactory(
              (compiler) -> {
                List<Node> changedScopeNodes =
                    compiler.getChangedScopeNodesForPass("j2clClinitPass");
                return new J2clClinitPrunerPass(compiler, changedScopeNodes);
              })
          .setFeatureSetForOptimizations()
          .build();

  /** Rewrites J2CL constructs to be more optimizable. */
  private final PassFactory j2clPropertyInlinerPass =
      PassFactory.builder()
          .setName("j2clES6Pass")
          .setInternalFactory(J2clPropertyInlinerPass::new)
          .setFeatureSetForOptimizations()
          .build();

  /** Rewrites J2CL constructs to be more optimizable. */
  private final PassFactory j2clPass =
      PassFactory.builder()
          .setName("j2clPass")
          .setInternalFactory(J2clPass::new)
          .setFeatureSetForChecks()
          .build();

  /** Rewrites J2CL constructs to be more optimizable. */
  private final PassFactory j2clUtilGetDefineRewriterPass =
      PassFactory.builder()
          .setName("j2clUtilGetDefineRewriterPass")
          .setInternalFactory(J2clUtilGetDefineRewriterPass::new)
          .setFeatureSetForOptimizations()
          .build();

  private final PassFactory j2clAssertRemovalPass =
      PassFactory.builder()
          .setName("j2clAssertRemovalPass")
          .setInternalFactory(J2clAssertRemovalPass::new)
          .setFeatureSetForOptimizations()
          .build();

  private final PassFactory j2clSourceFileChecker =
      PassFactory.builder()
          .setName("j2clSourceFileChecker")
          .setInternalFactory(J2clSourceFileChecker::new)
          .setFeatureSetForChecks()
          .build();

  private final PassFactory j2clChecksPass =
      PassFactory.builder()
          .setName("j2clChecksPass")
          .setInternalFactory(J2clChecksPass::new)
          .setFeatureSetForChecks()
          .build();

  private final PassFactory checkConformance =
      PassFactory.builder()
          .setName(PassNames.CHECK_CONFORMANCE)
          .setInternalFactory(
              (compiler) ->
                  new CheckConformance(
                      compiler, ImmutableList.copyOf(options.getConformanceConfigs())))
          .setFeatureSetForChecks()
          .build();

  /** Convert types from type-checking to optimization "colors" */
  private final PassFactory typesToColors =
      PassFactory.builder()
          .setName("typesToColors")
          .setInternalFactory(ConvertTypesToColors::new)
          .setFeatureSetForOptimizations()
          .build();

  /** Remove types */
  private final PassFactory removeTypes =
      PassFactory.builder()
          .setName("removeTypes")
          .setInternalFactory(RemoveTypes::new)
          .setFeatureSetForOptimizations()
          .build();

  /** Optimizations that output ES6 features. */
  private final PassFactory optimizeToEs6 =
      PassFactory.builder()
          .setName("optimizeToEs6")
          .setInternalFactory(SubstituteEs6Syntax::new)
          .setFeatureSetForOptimizations()
          .build();

  /** Rewrites goog.module in whitespace only mode */
  private final PassFactory whitespaceWrapGoogModules =
      PassFactory.builderForHotSwap()
          .setName("whitespaceWrapGoogModules")
          .setInternalFactory(WhitespaceWrapGoogModules::new)
          .setFeatureSetForChecks()
          .build();

  private final PassFactory rewriteCommonJsModules =
      PassFactory.builder()
          .setName(PassNames.REWRITE_COMMON_JS_MODULES)
          .setInternalFactory(ProcessCommonJSModules::new)
          .setFeatureSetForChecks()
          .build();

  private final PassFactory rewriteScriptsToEs6Modules =
      PassFactory.builder()
          .setName(PassNames.REWRITE_SCRIPTS_TO_ES6_MODULES)
          .setInternalFactory(Es6RewriteScriptsToModules::new)
          .setFeatureSetForChecks()
          .build();

  private final PassFactory gatherModuleMetadataPass =
      PassFactory.builderForHotSwap()
          .setName(PassNames.GATHER_MODULE_METADATA)
          .setInternalFactory(
              (compiler) -> {
                // Force creation of the synthetic input so that we create metadata for it
                compiler.getSynthesizedExternsInput();
                return new GatherModuleMetadata(
                    compiler, options.processCommonJSModules, options.moduleResolutionMode);
              })
          .setFeatureSetForChecks()
          .build();

  private final PassFactory createModuleMapPass =
      PassFactory.builderForHotSwap()
          .setName(PassNames.CREATE_MODULE_MAP)
          .setInternalFactory(
              (compiler) -> new ModuleMapCreator(compiler, compiler.getModuleMetadataMap()))
          // does not look at AST
          .setFeatureSet(FeatureSet.all())
          .build();

  private final PassFactory gatherGettersAndSetters =
      PassFactory.builder()
          .setName(PassNames.GATHER_GETTERS_AND_SETTERS)
          .setInternalFactory(GatherGetterAndSetterProperties::new)
          .setFeatureSetForChecks()
          .build();

  // this pass is just adding script without looking at the AST so it should accept all features
  private final PassFactory addSyntheticScript =
      PassFactory.builder()
          .setName("ADD_SYNTHETIC_SCRIPT")
          .setFeatureSet(FeatureSet.all())
          .setInternalFactory(
              (compiler) -> (externs, js) -> compiler.initializeSyntheticCodeInput())
          .build();

  private final PassFactory removeSyntheticScript =
      PassFactory.builder()
          .setName("REMOVE_SYNTHETIC_SCRIPT")
          .setFeatureSet(FeatureSet.all())
          .setInternalFactory((compiler) -> (externs, js) -> compiler.removeSyntheticCodeInput())
          .build();

  private final PassFactory mergeSyntheticScript =
      PassFactory.builder()
          .setName("MERGE_SYNTHETIC_SCRIPT")
          .setFeatureSet(FeatureSet.all())
          .setInternalFactory((compiler) -> (externs, js) -> compiler.mergeSyntheticCodeInput())
          .build();

  /** Rewrites ES6 modules import paths to be browser compliant */
  private static final PassFactory forbidDynamicImportUsage =
      PassFactory.builder()
          .setName("FORBID_DYNAMIC_IMPORT")
          .setFeatureSet(FeatureSet.all())
          .setInternalFactory(ForbidDynamicImportUsage::new)
          .build();
}<|MERGE_RESOLUTION|>--- conflicted
+++ resolved
@@ -843,15 +843,9 @@
       passes.add(stripSideEffectProtection);
     }
 
-<<<<<<< HEAD
-    if (options.renamePrefixNamespace != null) {
+    if (options.renamePrefixNamespace != null
+        && options.chunkOutputType == ChunkOutputType.GLOBAL_NAMESPACE) {
       if (!GLOBAL_SYMBOL_NAMESPACE_PATTERN.matcher(options.renamePrefixNamespace).matches()) {
-=======
-    if (options.renamePrefixNamespace != null &&
-        options.chunkOutputType == ChunkOutputType.GLOBAL_NAMESPACE) {
-      if (!GLOBAL_SYMBOL_NAMESPACE_PATTERN.matcher(
-          options.renamePrefixNamespace).matches()) {
->>>>>>> 525a99a0
         throw new IllegalArgumentException(
             "Illegal character in renamePrefixNamespace name: " + options.renamePrefixNamespace);
       }
@@ -2166,7 +2160,7 @@
   private final PassFactory convertChunksToESModules =
       PassFactory.builder()
           .setName("convertChunksToESModules")
-          .setInternalFactory((compiler) -> new ConvertChunksToESModules(compiler))
+          .setInternalFactory(ConvertChunksToESModules::new)
           .setFeatureSetForOptimizations()
           .build();
 
