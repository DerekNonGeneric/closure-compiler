--- conflicted
+++ resolved
@@ -542,10 +542,7 @@
     this.ast.clearAst();
   }
 
-<<<<<<< HEAD
-=======
   /** JavaScript module type. */
->>>>>>> 231865f0
   public enum ModuleType {
     NONE,
     GOOG,
